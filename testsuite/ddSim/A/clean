#!/bin/bash
rm -f out/*
rm -f rst/*
<<<<<<< HEAD
rm -f log
=======
rm -f log
rm -f restart
>>>>>>> 703f7456
<|MERGE_RESOLUTION|>--- conflicted
+++ resolved
@@ -1,9 +1,5 @@
 #!/bin/bash
 rm -f out/*
 rm -f rst/*
-<<<<<<< HEAD
 rm -f log
-=======
-rm -f log
-rm -f restart
->>>>>>> 703f7456
+rm -f restart