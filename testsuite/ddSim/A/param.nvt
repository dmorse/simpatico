Simulation{
  Domain{
    gridDimensions    2    1    3
  }
  FileMaster{
    inputPrefix       in/
    outputPrefix      out/
  }
  nAtomType           2
  nBondType           1
  atomTypes           A    1.0
                      B    1.0
  AtomStorage{
    atomCapacity       6000
    ghostCapacity      6000
    totalAtomCapacity 20000
  }
  BondStorage{
    capacity          10000
    totalCapacity     20000
  }
  Buffer{
    atomCapacity       2000
    ghostCapacity      2000
  }
  pairStyle           LJPair
  bondStyle           HarmonicBond
  maskedPairPolicy    maskBonded
  reverseUpdateFlag   0
  PairPotential{
    epsilon           1.0  1.6
                      1.6  1.0
    sigma             1.0  1.0
                      1.0  1.0
    cutoff            1.122462048 1.122462048
                      1.122462048 1.122462048
    skin              0.4
    pairCapacity      40000
    maxBoundary       orthorhombic   30.0   30.0   30.0
  }
  BondPotential{
    kappa             400.0
    length            1.000
  }
  EnergyEnsemble{
    type              isothermal
    temperature       1.0
  }
  BoundaryEnsemble{
    type              rigid
  }
  NvtIntegrator{
    dt                0.005
    tauT              0.500
    saveInterval      2000
    saveFileName      restart
  }
  Random{
    seed              8012457890
  }
  AnalyzerManager{
    baseInterval      10

    LogEnergy{
      interval           100
    }
 
<<<<<<< HEAD
     EnergyAnalyzer{
        interval         100
        outputFileName   energy
        nSamplePerBlock  5
     }

     PressureAnalyzer{
        interval         100
        outputFileName   pressure
        nSamplePerBlock  1
     }
=======
    OutputEnergy{
      interval           100
      outputFileName     energyOut
    }

    EnergyAnalyzer{
      interval           100
      outputFileName     energy
      nSamplePerBlock    1
    }
>>>>>>> 703f7456

    KineticEnergyAnalyzer{
      interval           100
      outputFileName     kinEnergy
      nSamplePerBlock    1
    }

    PairEnergyAnalyzer{
      interval           100
      outputFileName     pairEnergy_01
      nSamplePerBlock    1
      typeIdPair         0  1
    }

    OutputPressure{
      interval           100
      outputFileName     pressureOut
    }

    PressureAnalyzer{
      interval           100
      outputFileName     pressure
      nSamplePerBlock    1
    }

    StressAnalyzer{
      interval           100
      outputFileName     stress
      nSamplePerBlock    1
    }

    VirialStressAnalyzer{
      interval           100
      outputFileName     virialStress
      nSamplePerBlock    1
    }

    StressAutoCorrelation{
      interval           10
      outputFileName     stressAutoCorr
      bufferCapacity     1000
    }

    StructureFactor{
      interval           100
      outputFileName     structureFactor
      nMode              1
      modes              1   -1
      nWave              10
      waveIntVectors     1   0   0
                         2   0   0
                         3   0   0
                         4   0   0
                         5   0   0
                         6   0   0
                         7   0   0
                         8   0   0
                         9   0   0
                        10   0   0
    }

    VanHove{
      interval          100
      outputFileName    vanHove
      atomTypeCoeffs    1   -1
      nBuffer           100
      nWave             10
      waveIntVectors     1   0   0
                         2   0   0
                         3   0   0
                         4   0   0
                         5   0   0
                         6   0   0
                         7   0   0
                         8   0   0
                         9   0   0
                        10   0   0
    }

  }
}

    WriteConfig{
      interval          1000
      outputFileName  config
   }

  nAngleType         0
  hasExternal        0
  hasAtomContext     1<|MERGE_RESOLUTION|>--- conflicted
+++ resolved
@@ -65,19 +65,6 @@
       interval           100
     }
  
-<<<<<<< HEAD
-     EnergyAnalyzer{
-        interval         100
-        outputFileName   energy
-        nSamplePerBlock  5
-     }
-
-     PressureAnalyzer{
-        interval         100
-        outputFileName   pressure
-        nSamplePerBlock  1
-     }
-=======
     OutputEnergy{
       interval           100
       outputFileName     energyOut
@@ -86,9 +73,8 @@
     EnergyAnalyzer{
       interval           100
       outputFileName     energy
-      nSamplePerBlock    1
+      nSamplePerBlock    2
     }
->>>>>>> 703f7456
 
     KineticEnergyAnalyzer{
       interval           100
