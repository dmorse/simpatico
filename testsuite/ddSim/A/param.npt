Simulation{
  Domain{
    gridDimensions    2    1    3
  }
  FileMaster{
    inputPrefix       in/
    outputPrefix      out/
  }
  nAtomType           2
  nBondType           1
  atomTypes           A    1.0
                      B    1.0
  AtomStorage{
    atomCapacity      12000
    ghostCapacity     12000
    totalAtomCapacity 20000
  }
  BondStorage{
    capacity          10000
    totalCapacity     20000
  }
  Buffer{
    atomCapacity       2000
    ghostCapacity      2000
  }
  pairStyle           LJPair
  bondStyle           HarmonicBond
  maskedPairPolicy    maskBonded
  reverseUpdateFlag   0
  PairPotential{
    epsilon           1.0  1.6
                      1.6  1.0
    sigma             1.0  1.0
                      1.0  1.0
    cutoff            1.122462048 1.122462048
                      1.122462048 1.122462048
    skin              0.4
  }
  BondPotential{
    kappa             400.0
    length            1.000
  }
  EnergyEnsemble{
    type              isothermal
    temperature       1.0
  }
  BoundaryEnsemble{
    type              isobaric
    pressure          2.483
  }
  NptIntegrator{
    dt                0.005
    tauT              0.5
    tauP              0.5
    mode              cubic
    saveInterval      2000
    saveFileName      restart
  }
  Random{
    seed              8012457890
  }
  AnalyzerManager{
    baseInterval     10

    LogEnergy{
       interval         100
    }

<<<<<<< HEAD
     EnergyAnalyzer{
        interval         100
        outputFileName   energy
        nSamplePerBlock  2
     }

     PressureAnalyzer{
        interval         100
        outputFileName   pressure
        nSamplePerBlock  2
     }
=======
    OutputBoxdim{
       interval         100
       outputFileName   boxdim
    }

    OutputEnergy{
      interval           100
      outputFileName     energyOut
    }

    EnergyAnalyzer{
      interval           100
      outputFileName     energy
      nSamplePerBlock    1
    }

    KineticEnergyAnalyzer{
      interval           100
      outputFileName     kinEnergy
      nSamplePerBlock    1
    }

    PairEnergyAnalyzer{
      interval           100
      outputFileName     pairEnergy_01
      nSamplePerBlock    1
      typeIdPair         0  1
    }

    OutputPressure{
      interval           100
      outputFileName     pressureOut
    }

    PressureAnalyzer{
      interval           100
      outputFileName     pressure
      nSamplePerBlock    1
    }

    StressAnalyzer{
      interval           100
      outputFileName     stress
      nSamplePerBlock    1
    }

    VirialStressAnalyzer{
      interval           100
      outputFileName     virialStress
      nSamplePerBlock    1
    }

    StressAutoCorrelation{
      interval           10
      outputFileName     stressAutoCorr
      bufferCapacity     1000
    }

    StructureFactor{
      interval           100
      outputFileName     structureFactor
      nMode              1
      modes              1   -1
      nWave              10
      waveIntVectors     1   0   0
                         2   0   0
                         3   0   0
                         4   0   0
                         5   0   0
                         6   0   0
                         7   0   0
                         8   0   0
                         9   0   0
                        10   0   0
    }

    VanHove{
      interval          100
      outputFileName    vanHove
      atomTypeCoeffs    1   -1
      nBuffer           100
      nWave             10
      waveIntVectors     1   0   0
                         2   0   0
                         3   0   0
                         4   0   0
                         5   0   0
                         6   0   0
                         7   0   0
                         8   0   0
                         9   0   0
                        10   0   0
    }
>>>>>>> 703f7456

  }
}

  AnalyzerManager{
     baseInterval     1000

  }
}

    pairCapacity      40000
    maxBoundary       orthorhombic   30.0   30.0   30.0

     WriteConfig{
        interval         2000
        outputFileName   config
     }

  nAngleType         0
  hasExternal        0
     WriteConfig{
        interval          2000
        outputFileName  config
     }

  nAngleType         0
  hasExternal        0<|MERGE_RESOLUTION|>--- conflicted
+++ resolved
@@ -66,19 +66,6 @@
        interval         100
     }
 
-<<<<<<< HEAD
-     EnergyAnalyzer{
-        interval         100
-        outputFileName   energy
-        nSamplePerBlock  2
-     }
-
-     PressureAnalyzer{
-        interval         100
-        outputFileName   pressure
-        nSamplePerBlock  2
-     }
-=======
     OutputBoxdim{
        interval         100
        outputFileName   boxdim
@@ -90,15 +77,15 @@
     }
 
     EnergyAnalyzer{
-      interval           100
+      interval           50
       outputFileName     energy
-      nSamplePerBlock    1
+      nSamplePerBlock    2
     }
 
     KineticEnergyAnalyzer{
-      interval           100
+      interval           50
       outputFileName     kinEnergy
-      nSamplePerBlock    1
+      nSamplePerBlock    2
     }
 
     PairEnergyAnalyzer{
@@ -114,9 +101,9 @@
     }
 
     PressureAnalyzer{
-      interval           100
+      interval           50
       outputFileName     pressure
-      nSamplePerBlock    1
+      nSamplePerBlock    2
     }
 
     StressAnalyzer{
@@ -172,7 +159,6 @@
                          9   0   0
                         10   0   0
     }
->>>>>>> 703f7456
 
   }
 }
