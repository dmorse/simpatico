McSimulation{
  FileMaster{
<<<<<<< HEAD
    commandFileName               commands
    inputPrefix                     ../in/
=======
    inputPrefix                        in/
>>>>>>> bdc599f0
    outputPrefix                      out/
  }
  nAtomType                              1
  nBondType                              1
  nAngleType                             1
  atomTypes                    A       1.0
  maskedPairPolicy              MaskBonded
  SpeciesManager{

    Homopolymer{
      moleculeCapacity                 100
      nAtom                              8
      atomType                           0
      bondType                           0
      hasAngles                          1
      angleType                          0
    }

  }
  Random{
    seed                          13451892
  }
  McSystem{
    pairStyle       LJPair
    bondStyle       HarmonicBond
    angleStyle      CosineAngle
    McPairPotential{
      epsilon           1.000000000000e+00
      sigma             1.000000000000e+00
      cutoff            1.122460000000e+00
      maxBoundary         cubic         10.5
    }
    BondPotential{
      kappa             4.000000000000e+02
      length            1.000000000000e+00
    }
    AnglePotential{
      kappa             4.000000000000e+00
    }
    EnergyEnsemble{
      type                      isothermal
      temperature       1.000000000000e+00
    }
    BoundaryEnsemble{
      type                           rigid
    }
  }
  McMoveManager{
     
    AtomDisplaceMove{
      probability      1.0000000000e+00
      speciesId                       0
      delta                        0.10
    }

  }
  AnalyzerManager{
    baseInterval                    100000

    LogProgress{
      interval                      200000
    }

    McEnergyAverage{
      interval                      200000
      outputFileName                energy
      nSamplePerBlock                   10
    }
    
    McPairEnergyAverage{
      interval                      200000
      outputFileName               pairEnergy
      nSamplePerBlock                   10
      selector                    inter -1 -1
    }
    
    RadiusGyration{
      interval                      200000
      outputFileName              RgSq
      nSamplePerBlock               10
      speciesId                     0
    }

    IntraPairAutoCorr{
      interval                  4000000
      outputFileName        IntraPairAutoCorr
      speciesId                      0
      atom1Id                        0
      atom2Id                        7
      capacity                     500
    }
  }
  saveInterval                     0
}

    HybridMdMove{
      nStep                            400
      MdSystem{
        PairList{
          atomCapacity                 800
          pairCapacity               10000
          skin             3.000000000e-01
        }
        NveVvIntegrator{
          dt               7.000000000e-03
        }
      }
    }
    probability         1.000000000000e+00

    McPressureAverage{
      interval                       10000
      outputFileName           pressureAve
      nSamplePerBlock                    1
    }

    RadiusGyration{
      interval                       10000
      outputFileName        RadiusGyration
      nSamplePerBlock                   10
      speciesId                          0
    }

    RDF{
      interval                     20000000
      outputFileName              RDF
      RadialDistribution{
         max                      5.0
         nBin                     500
      }
      selector                  inter   -1   -1
    }
    
    BondLengthDist{
      interval                    2000000
      outputFileName          BondLengthDist
      speciesId                     0
      Distribution{
         min                      0.0
         max                      2.0
         nBin                      400
      }
    }
    <|MERGE_RESOLUTION|>--- conflicted
+++ resolved
@@ -1,11 +1,6 @@
 McSimulation{
   FileMaster{
-<<<<<<< HEAD
-    commandFileName               commands
     inputPrefix                     ../in/
-=======
-    inputPrefix                        in/
->>>>>>> bdc599f0
     outputPrefix                      out/
   }
   nAtomType                              1
