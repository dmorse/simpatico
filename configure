--- conflicted
+++ resolved
@@ -31,7 +31,7 @@
 #
 # Other Command Line Options:
 #
-#   -b compiler  Chooses a compiler, set COMPILER=compiler in src/compiler.mk
+#   -h compiler  Chooses a compiler, set COMPILER=compiler in src/compiler.mk
 #   -q           query: prints report of options that are enabled / disabled.
 #
 # Examples:
@@ -45,11 +45,7 @@
 #   >  ./configure -b intel
 #
 #-----------------------------------------------------------------------
-<<<<<<< HEAD
-while getopts "m:g:a:d:c:e:l:f:s:k:b:q" opt; do
-=======
-while getopts "m:g:b:a:d:e:f:l:s:k:c:q" opt; do
->>>>>>> 4d12cbf7
+while getopts "m:g:b:a:d:e:f:l:s:k:c::h:q" opt; do
 
   if [ -n "$MACRO" ]; then 
     MACRO=""
@@ -133,7 +129,7 @@
         ;;
       esac
       ;;
-    b)
+    h)
       FILE=src/compiler.mk
       cp "$FILE" temp
       sed "s/COMPILER=.*$/COMPILER=$OPTARG/" temp > "$FILE"
