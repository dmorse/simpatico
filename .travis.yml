sudo: required
dist: trusty
language: c++

branches:
  only:
   - master
   - devel
<<<<<<< HEAD
   - test
   - boundary
=======
>>>>>>> 89a5c9d7

matrix:
  include:
    - os: linux
      compiler: gcc
      env: SMP_G=1 SMP_M=0 SMP_PROG=mcMd
    - os: linux
      compiler: gcc
      env: SMP_G=1 SMP_M=1 SMP_PROG=ddMd
    - os: linux
      compiler: gcc
      env: SMP_G=1 SMP_M=1 SMP_PROG=mcMdMpi

before_install:
  - if [ "$SMP_M" == "1" ]; then sudo apt-get --yes install openmpi-bin; fi
  - if [ "$SMP_M" == "1" ]; then sudo apt-get --yes install libopenmpi-dev; fi
  - if [ "$SMP_M" == "1" ]; then sudo apt-get --yes install libopenmpi1.6; fi
  - export PYTHONPATH=$PYTHONPATH:$(pwd)/scripts/python
  - export PATH=$PATH:$(pwd)/bin

install:
  - ./setup
  - ./configure -g$SMP_G -a1 -d1 -e1
  - make tools
  - if [ "$SMP_PROG" == "mcMd" ]; then make mcMd; fi
  - if [ "$SMP_PROG" == "ddMd" ]; then make ddMd; fi
  - if [ "$SMP_PROG" == "mcMdMpi" ]; then make mcMd-mpi; fi

script:
  ./.travis.script<|MERGE_RESOLUTION|>--- conflicted
+++ resolved
@@ -6,11 +6,6 @@
   only:
    - master
    - devel
-<<<<<<< HEAD
-   - test
-   - boundary
-=======
->>>>>>> 89a5c9d7
 
 matrix:
   include:
