--- conflicted
+++ resolved
@@ -6,11 +6,6 @@
   only:
    - master
    - devel
-<<<<<<< HEAD
-   - test
-   - boundary
-=======
->>>>>>> 53b0149a
 
 matrix:
   include:
