--- conflicted
+++ resolved
@@ -3,7 +3,6 @@
    BOUNDARY (same as current)
    ATOMS - format variable, indicated within block
    [BONDS]
-   [LINKS]
    [ANGLES]
    [DIHEDRALS]
 
@@ -14,54 +13,12 @@
 
    [Boundary]
 
-<<<<<<< HEAD
-=======
-SPECIES:
-
-   [hasBonds]
-   [hasAngles]
-   [hasDihedrals]
-   nSpecies  [int]
-   for each species {
-      nMolecule  int
-      nAtom int
-      for each atom {
-         id type
-      }
-      For each relevant type of group:
-      nGroup int
-      for each relevant group {
-         id typeId atomId0, atomId1, ...
-      }
-   }
-
-   Comments:
-
-   1) The presence of this block indicates that atom and group ids are 
-   in molecular order.
-
-   2) The flags hasBonds, hasAngles, and hasDihedrals are optional, and 
-   are all set false by default.
-
-   3) For each species, the variables nBond, nAngle, and nDihedral are each 
-   required if and only if the associated flag hasBonds, hasAngles, or 
-   hasDihedrals is set.
-
-   4) The ddSim program will write this block if the input configuration
-   was read from a file which contained it. It will thus preserve and
-   output molecular ordering, if it can.
-
->>>>>>> 9a4c32c5
 ATOMS: 
 
    [molecular
     nSpecies int
     for each species {
-<<<<<<< HEAD
-       nMolecule  nAtom
-=======
        id  nMolecule  nAtom
->>>>>>> 9a4c32c5
     }
    ]
    [ordered]
@@ -79,52 +36,31 @@
 
    Comments:
 
-<<<<<<< HEAD
    1) The molecular and ordered flags are optional, and are set 
-      false by default.
+   false by default.
 
-   2) The ordered flag is implied if molecular is already set, and
-      is not required if molecular is set.
+   2) The presence of the molecular block indicates that atom ids 
+   are in molecular order, consecutive within each molecule, 
+   molecules of the same species consecutive within a block.
 
-   3) The presence of the molecular block indicates that atom ids are 
-   in molecular order, consecutive within each molecule, molecules of 
-   the same species consecutive within a block.
-
-   4) The ddSim program will write the molecular block if the input 
+   3) The ddSim program will write the molecular block if the input 
    configuration was read from a file that contained it. It will 
    thus preserve and output molecular ordering, if it can.
 
-   5) The default output formats for different simulation programs:
-=======
-   1) The molecular and ordered flags are optional, and are both set false by default.
-
-   2) The molecular flag is implied by the SPECIES block, and is optional if species is
-      set. An error should be thrown if both appear and are not consistent.
-
-   3) When molecular is set, it is followed by a list indicating the number nMolecule
-      of molecules in each species and the number nAtom of atoms in each species
- 
    4) The default output formats for different simulation programs:
 
-       mdSim and mcSim write a species block, but no molecular block
-       ddSim writes a molecular block if atoms are in molecular order
-       ddSim extracts only nMolecule, nAtom, nGroup numbers from SPECIES block
->>>>>>> 9a4c32c5
-
-       mdSim writes all of the above, including shift when known
-       mcSim writes all of the above except velocity and shift
-       ddSim writes all that it can (context and shift optional)
+   Each program outputs as much information as it can
+   mcSim and mdSim will each output in molecular format
+   mcSim and mdSim will output groups by default, but not read them
+   mdSim will output positions and velocities, shifts if possible
+   ddSim will read and write molecule block specifications
 
 BONDS, ANGLES, or DIHEDRALS:
    
    [molecular
     nSpecies int
     for each species {
-<<<<<<< HEAD
-       nMolecule  nGroup
-=======
        id  nMolecule  nGroup
->>>>>>> 9a4c32c5
     }
    ]
    [ordered]
@@ -133,32 +69,13 @@
       groupId atomId0 ... atomId(N-1) typeId
    }
 
-<<<<<<< HEAD
-   The format is essentially the same for each type of covalent bond, 
-   except for the block label BONDS, ANGLES, or DIHEDRALS.
-
-   The meaning of the optional molecular block and optional ordered
-   flag are similar to those for atoms.
-=======
    Remarks:
 
-   1) The format is essentially the same for each type of covalent bond, except for the 
-   block label BONDS, ANGLES, or DIHEDRALS.
+   1) The format is essentially the same for each type of covalent 
+   bond, except for the block label BONDS, ANGLES, or DIHEDRALS.
 
-   2) If the block is molecular, the reading program can check that atoms are all in the
-   same molecule.
+   2) The meaning of the optional molecular block and optional ordered
+   flag are similar to those for atoms.
 
-   3) If a SPECIES block and a GROUP block are both present, the reading program can check 
-   consistency of all atom ids in the group block with the species declaration.
-
-   4) If a SPECIES block is present but no GROUP block is present, the reading program
-   can generate all groups, if needed. 
-
-   5) If a SPECIES block is present in the config file and in the param file, the program
-   can check consistency.
-
-   6) Proposal: Redesign mdSim and mcSim to allow allocation of memory for atoms and groups
-   to be delayed until the config file is read.
-
-   7) Question: Is this getting TOO flexible? Flexibility can be confusing to new users.
->>>>>>> 9a4c32c5
+   3) If the block is molecular, the reading program can check that 
+   atoms are all in the same molecule.
