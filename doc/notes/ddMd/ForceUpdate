--- conflicted
+++ resolved
@@ -8,11 +8,7 @@
 
    unpackForce method increments force;
 
-<<<<<<< HEAD
-   Status: Compiles, not tested.
-=======
    Status: Done, compiles, tested indirectly (force update works)
->>>>>>> 62da0f46
 
    TODO: Add test methods to BufferTest
 ---------------------------------------------------------------------------
@@ -43,13 +39,7 @@
    by methods of PairPotentialImpl that use the CellList directly
    (not done, see below).
 
-<<<<<<< HEAD
-   Status: Compiles, but not tested.
-
-   TESTING: Count pairs both ways, assigning 1 for each local atom.
-=======
    Status:  Done and tested. 
->>>>>>> 62da0f46
 
 ---------------------------------------------------------------------------
 3) Modify PairList::build behavior to depend on flag.
@@ -65,12 +55,7 @@
    resulting pair list will thus include only those neighboring cells
    included in the algorithm for CellList::getNeighbors.
 
-<<<<<<< HEAD
-   TESTING: Count pairs both ways, assigning 1 for each local atom.
-
-=======
    TESTING: Done and tested.
->>>>>>> 62da0f46
 ---------------------------------------------------------------------------
 4) Modify PairPotential class.
 
@@ -81,19 +66,9 @@
    Add bool PairPotential::forceCommFlag() getter method.
 
    In readPairListParam, call pairList_.build(cellList_, forceCommFlag());
-<<<<<<< HEAD
-
-   Status: Done, not tested.
-
-   TODO: PairPotential::findNeighbors to pass forceCommFlag argument to 
-   PairList::build.
-
-   TESTING: Trivial, test implementation below.
-=======
    In findNeighbors, pass forceCommFlag to Cell::findNeighbors.
 
    Status: Done, tested.
->>>>>>> 62da0f46
 ---------------------------------------------------------------------------
 5) Modify PairPotentialImpl.h.
 
@@ -106,40 +81,6 @@
 
    If forceCommFlag():
 
-<<<<<<< HEAD
-      In energyList, include total energy even second atom is a ghost.
-      In addForcesList, increment force on second atom even if it is a ghost.
-
-   Status: Looks correct, compiles, but not tested.
-
-   Not well optimized: Test of forceCommandFlag() should be outer test,
-   even at the cost of duplicating some code. 
-
-   ----------------
-   CellList method:
-
-      TODO: Pass forceCommFlag() to getNeighbors() method within energyCell
-            and addForceCell methods. THIS IS NOT DONE YET.
-
-      In energyCell, include total energy for all neighbors.
-      In addForcesCell, increment both forces for all neighbors.
-
-   TODO: energyCell and addForces cell DO NOT look corrrect. Fix.
-
-   ----------------
-   NSq  method:
-
-      TODO: Either throw exceptions if forceCommFlag(), or devise a
-      way to assign pairs of particles to processors without reference
-      to a cell list. 
-
-   TESTING: Compare all three methods, with and without forceCommFlag.
-            Start with initial configuration.
-
-   TESTING: Energy methods can be tested without forceUpdate communication.
-            To test forces, must modify exchanger test to do forceUpdate().
-
-=======
       In energyList, include total energy even if second atom is a ghost.
       In addForcesList, increment force on second atom even if it is a ghost.
 
@@ -163,7 +104,6 @@
          Increment both forces for all such pairs in addForcesNSq
  
    Status: Done, tested.
->>>>>>> 62da0f46
 ---------------------------------------------------------------------------
 6) Exchanger class
 
@@ -187,36 +127,6 @@
 
    Add new values to timer enumeration.
 
-<<<<<<< HEAD
-   Status: Compiles, not tested.
-
-   TESTING: Test together with PairPotentialImpl.
-            Is there any way to test this in isolation?
-
----------------------------------------------------------------------------
-7) MdIntegrator class
-
-   add bool member forceCommFlag_ to MdIntegrator. Add setter and getter.
-
-   Modify subclasses so as to call Exchanger::forceUpdate after 
-   calculating forces.
-
-   Possible alternatives: 
-
-   1) Make forceCommFlag_ a local variable of the run method, copied from the 
-   parent Simulation.
-
-   2) Query the pair-potential for the value of the forceCommFlag_
-
-   3) Use a pointer for value of flag in both MdIntegrator and PairPotential.
-   Then set a global value somewhere else (i.e,. in DdMd::Simulation).
-
--------------------------------------------------------------------------
-8) Simulation class
-
-   Add bool forceCommFlag to DdMd::Simulation. Make setter function 
-   sets values for Integrator and PairPotential.
-=======
    Status: Tested, by comparing methods of calculating forces.
 ---------------------------------------------------------------------------
 7) MdIntegrator class
@@ -233,15 +143,11 @@
    Add bool forceCommFlag to DdMd::Simulation. 
 
    Make setter function sets values for Integrator and PairPotential.
->>>>>>> 62da0f46
 
    Modify DdMd::Simulation::zeroForces so as to zero ghost forces iff
    Simulation::forceCommFlag is set.
 
-<<<<<<< HEAD
-=======
    Status: Done, tested by running example. Unit test?
->>>>>>> 62da0f46
 -----------------------------------------------------------------------
 
 Stage #1: Use reverse communication for pair forces, and nothing else.
@@ -255,22 +161,6 @@
    interactions.
 
  - Unit test by adding tests that involves the pair potential to 
-<<<<<<< HEAD
-   ddMd/communicate/tests/ExchangerTest.h
-
-Stage #2:
---------
-
- - Add velocityCommunicateFlag, and allow for possible forward
-   communication of velocities.
-
- - Test DPD integrator
-
-Stage #3:
---------
-
- - Suppress communication of (some) unnecesary nonbonded ghosts.
-=======
    ddMd/communicate/tests/ExchangerForceTest.h
 
    Done, tested.
@@ -280,22 +170,9 @@
 
  - Add velocityCommFlag, and allow for possible forward communication 
    of velocities.
->>>>>>> 62da0f46
 
  - Test DPD integrator
 
-<<<<<<< HEAD
-Stage #4: Reverse communication for bonded forces (if desired)
----------
-
-  - Modify exchanger to keep covalent groups only on one processor.
-    The group migrates with the "owner" atom.
-
-  - Modify covalent potentials to calculate forces for all atoms in 
-    Group, if forceCommFlag.
-
-  - Send only necesary bonded ghosts.
-=======
    Status: Not begun.
 
 Stage #3: Reverse communication for bonded forces (if desired)
@@ -315,4 +192,3 @@
  - Suppress communication of (some) unnecesary nonbonded ghosts.
 
    Status: Not begun.
->>>>>>> 62da0f46
