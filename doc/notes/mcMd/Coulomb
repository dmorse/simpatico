---------------------------------------------------------------------
Proposed design:

   Classes:

       // Abstract base class for Fourier space potentials for MD
       class MdCoulombPotential 

       // Base class to hold Ewald rspace parameters 
       class EwaldParameters;

       // MD Ewald implementation 
<<<<<<< HEAD
       // Has a private pointer to EwaldRSpaceAccumulator

       class EwaldPotential : public MdCoulombPotential, 
                              public EwaldParameters

       // Abstract base class for Md Pair Potentials, with or without
       // short-range Coulombic parts
=======
       // Note: Has a private pointer to EwaldRSpaceAccumulators
       class EwaldPotential : public MdKSpacePotential, 
                              public EwaldRSpaceParameters

       // Abstract base class for Md Pair Potentials
       // Note: Interface makes no reference to Coulomb potential
>>>>>>> 91efd3b1
       class MdPairPotential;

       // Class to hold Ewald rspace energy and stress accumulators
       class EwaldRSpaceAccumulator;

       // Pair Interaction for short range part of Ewald.
<<<<<<< HEAD
       // Holds a pointer to EwaldParameters base class.
       class EwaldPair;

       // Implementation for Ewald + nonCoulomb Pair
       // Has a EwaldPair, and a pointer to EwaldParameters

=======
       // Note: Holds a pointer to EwaldRSpaceParameters base class.
       class EwaldPair;

       // Implementation for Ewald + nonCoulomb Pair
       // Note: Has an EwaldPair, and a pointer to EwaldRSpaceParameters
>>>>>>> 91efd3b1
       template <class Pair>
       class MdEwaldPairPotentialImpl<Pair> : public MdPairPotential

   Principles:

<<<<<<< HEAD
   1) MdCoulombPotential and PairPotential are abstract base classes 
   with functions that are implemented by concrete subclasses
   MdEwaldPotential and MdEwaldPairPotentialImpl<Pair>, respectively.
=======
   1) MdKSpacePotential and MdPairPotential classes each have a 
   hierarchy with an abstract base class that defines an interface 
   and implementation class or class template that define nuts and 
   bolts of the implementation.
>>>>>>> 91efd3b1

   2) Short-range non-Coulomb pair potentials and short range part 
   of the Coulomb potential are computed in the same loop by template 
   instantiation MdEwaldPairPotentialImpl<Pair>. Corresponding energy
   and stress components are, however, stored in different
   accumulators.

<<<<<<< HEAD
   3) Values for physical and algorithm parameters associated 
   with Coulomb interactions are input in the CoulombPotential 
   part of the parameter file, but are shared as needed with the 
   MdEwaldPairPotentialImpl<Pair> class (mechanism described below).

   4) MdCoulombPotential part of the parameter file should appear
   first in the parameter file, if at all, before the MdPairPotential 
   block. This allows the code that reads the PairPotential block of 
   the parameter file to make decisions regarding, e.g., the Verlet
   list cutoff, based on full knowledge of the rSpaceCutoff of the 
   Ewald algorithm.

   5) EwaldParameters has public member functions to access values 
   of the physical and algorithmic parameters required to define 
   the r-space and k-space parts of the Coulomb potential, namely 
   dielectric constant, alpha, r-space cutoff and the k-Space cutoff
   or grid. These variables are all protected members so that they 
   can be modified by the MdEwaldPotential derived class.

   6) EwaldRSpaceAccumulator provides public member functions to
   access rSpace energy and stress accumulators. These accumulators
   are Setable<Type> protected members, so that they can be modified
   by the MdEwaldPairPotentialImpl<Pair> derived class.

   7) The EwaldPotential has a pointer to the EwaldRSpaceAccumulator
   base class of MdEwaldPairPotentialImpl<Pair>. Similarly, the
   EwaldPair has a pointer to the EwaldParameters base class of 
   MdEwaldPotential. The required addresses are obtained in each 
   case by using a dynamic cast of a pointer to the base class 
   to the relevant implementation subclass, and then casting this 
   to a pointer to a base class.  (See class skeletons for details).
=======
   3) Values for physical and algorithm parameters associated with 
   Coulomb interactions are input in the MdKSpacePotential part of 
   the parameter file, but are shared as needed with the 
   PairPotential class (mechanism described below).

   4) MdKSpacePotential part of the parameter file should appear
   in the parameter file, if at all, as the first potential
   energy block, before the PairPotential block. This allows the
   code that reads the PairPotential block of the parameter file
   to make decisions based on full knowledge of the parameters 
   of the Ewald algorithm, including the rspace cutoff. Specifically,
   it allows it to choose an appropriate Verlet list cutoff.

   5) EwaldRSpaceParameters has public member functions to access 
   values of the physical and algorithmic parameters required to 
   define the r-space part of the Coulomb potential, namely 
   dielectric constant, alpha, and r-space cutoff. These variables
   are all protected members so that they can be modified by the
   MdEwaldPotential derived class, which reads values from the
   parameter file.

   6) MdEwaldRSpaceAccumulators provides public member functions to
   to access rSpace energy and stress accumulators, and to check if
   they are currently set. These accumulators are Setable<Type> 
   protected members, so that they can be modified by the 
   MdEwaldPairPotentialImpl<Pair> derived class.

   7) The MdEwaldPotential holds a pointer to the 
   EwaldRSpaceAccumulator base class of MdEwaldPairPotentialImpl<Pair>, 
   while MdEwaldPairPotentialImpl<Pair> holds a pointer to the 
   EwaldRSpaceParameters base class of MdEwaldPotential.  The required 
   addresses are obtained in each case by using a dynamic cast of a 
   pointer to the base class to the relevant implementation subclass,
   and then casting this to a pointer to a base class. 
>>>>>>> 91efd3b1

   8) The energy and stress accessors of the MdPairPotential base
   class, which are implemented by the MdEwaldPairPotentialImpl<Pair>
   template, return values of the non-coulombic (e.g., Lennard-Jones)
<<<<<<< HEAD
   part of the pair potential. A separate set of non-iherited 
   functions of MdEwaldPairPotentialImpl<Pair> provide public 
   access to the rspace part of the coulomb energy and stress. 
=======
   part of the potential. A separate set of functions of
   MdEwaldPairPotentialImpl<Pair> that are inherited from
   EwaldRSpaceAccumulators provide access to the rspace part of 
   the coulomb energy and stress. 
   
>>>>>>> 91efd3b1

-------------------------------------------------------------------
   Class sketches:

   /// Abstract base class for potentials with K-space part
   /// Interface class - no data
   MdCoulombPotential : public ParamComposite
   {
   public:

       void setPairPotential(MdPairPotential& pairPotential) = 0;

       // Add K-Space forces
       virtual void addForces() = 0;

       // Compute KSpace energy and stress components
       virtual void computeEnergy() = 0;
       virtual void computeStress() = 0;

       // Unset accumulators for kspace energy and stress components.
       virtual void unsetEnergy();
       virtual void unsetSress();

       // Return total energy and stress
       virtual double energy() const = 0;
       virtual double pressure() const = 0;
       virtual Tensor stress() const = 0;

       // Return K-space contributions
       virtual double kSpaceEnergy() const = 0;
       virtual double kSpacePressure() const = 0;
       virtual Tensor kSpaceStress() const = 0;

       // Return R-space contributions
       virtual double rSpaceEnergy() const = 0;
       virtual double rSpacePressure() const = 0;
       virtual Tensor rSpaceStress() const = 0;

       // Note: Public functions are needed to return rspace components 
       // are needed in this base class because the MdPairPotential base 
       // class interface does not provide access to these values, and
       // public interface of the MdSystem provides access to the 
       // MdEwaldPairPotentialImpl<Pair> only through a pointer to the 
       // MdPairPotential base class. It makes sense to provide such
       // accessors in the interface of MdKSpacePotential rather than
       // MdPairPotential because they are specifci to Coulomb
       // interactions, and to division into KSpace and RSpace 
       // components that is characteristic of the Ewald method.

   }

   class EwaldParameters
   {
   public:

      double alpha() const 
      {  return alpha_; }

      double epsilon() const 
      {  return alpha_; }

      double rSpaceCutoff() const 
      {  return rSpaceCutoff_; }

   protected:

      // Physical Parameters
      double epsilon_;

      // Algorithmic parameters
      double alpha_;
      double rSpaceCutoff_;

      // Need some way of specifying k-space cutoff, either
      // as a value or dimensions of a grid.

   }

   /**
   * Ewald KSpace Coulomb potential implementation class
   */
<<<<<<< HEAD
   MdEwaldPotential : public MdCoulombPotential, 
                      public EwaldParameters
=======
   class MdEwaldPotential : public MdKSpacePotential, 
                            public EwaldRSpaceParameters
>>>>>>> 91efd3b1
   {
   public:

      // Constructor
      MdEwaldPotential(System& system)
      {}

      // Add K-Space forces
      void addForces();

      // Compute KSpace energy and stress components (inherited)
      void computeEnergy();
      void computeStress();

      // Unset KSpace energy and stress components (inherited)
      void unsetEnergy();
      void unsetStress();

      // Return total Coulomb energy and stress (kspace + rspace)
      double energy();
      double pressure();
      Tensor stress();

      // Return K-space contributions (inherited)
      double kspaceEnergy();
      double kSpacePressure();
      Tensor kSpaceStress();

      // Return R-space contributions (inherited)
      double rSpaceEnergy()
      { return rspaceAccumulatorPtr_->rSpaceEnergy(); }

      double kSpacePressure();

      Tensor kSpaceStress();
      { return rspaceAccumulatorPtr_->rSpaceStress(); }

      /*
      * All accessor functions can be designed so that they throw
      * Exceptions upon any attempt to access the value of a 
      * Setable parameter that is not set. The accessors for total
      * energy and stress should throw Exceptions if either kspace
      * or rSpace component is not set. 
      */

    private:

      // KSpace part of Coulomb energy
      Setable<double> energy_;

      // KSpace part of Coulomb stress.
      Setable<Tensor> stress_;

      // Pointer to accumulator part of MdEwaldPairPotentialImpl
      EwaldRSpaceAccumulator* rSpaceAccumulatorPtr_;
   }

   /// Ewald Coulomb pair interaction class (analogous to LJPair)
   class EwaldPair : public ParamComposite
   {
   public:

      void setParams(EwaldParameters& ewaldParams)
      {  ewaldParamPtr_ = & ewaldParams; }

   private:

      EwaldParameters* ewaldParamPtr_;

   }

   /// Base class containing Ewald RSpace accumulators
   class EwaldRSpaceAccumulator
   {

      // Check if energy and stress accumulators are set.

      void isSetEnergy() const
      {  return rSpaceEnergy_.isSet(); }

      void isSetStress() const
      { return rSpaceStress_.isSet(); }

      // Note: Because non-Coulombic and Ewald rSpace accumulators
      // are set and unset together in MdEwaldPairPotentialImpl, 
      // it is only necessary to check the rSpace accumulators
      // to know the state of both accumulators.

      double rSpaceEnergy() const
      { return rSpaceEnergy_.value(); }

      Tensor rSpaceStress() const
      { return rSpaceStress_.value(); }

      Tensor rSpacePressure() const;

   protected:

      Setable<double> rSpaceEnergy_;  
      Setable<Tensor> rSpaceStress_;  

   }

   /// Ewald +_Pair potential class template
   template <class Pair>
   class MdEwaldPairPotentialImpl<Pair>
    : public MdPairPotential, public EwaldRSpaceAccumulator
   {

      MdEwaldPairPotentialImpl(MdSystem& system)
      {
         // Get pointer to MdCoulombPotential.
         MdCoulombPotential* kspacePtr = 0;
         kspacePtr = &system.kspacePotential();

         // Dynamic cast to a pointer to MdEwaldPotential.
         MdEwaldPotential* ewaldPtr = 0; 
         ewaldPtr = dynamic_cast<MdEwaldPotential*>(kspacePtr);

         // Pass address of MdEwaldPotential to EwaldPair interaction.
         // Note: Uses implicit cast to base class.
         ewaldPair.setParams(*ewaldPtr);
      }

      // Force evaluation, which adds both types of pair force.
      virtual void addForces();

      /** 
      * Thermo computes, which computes nonCoulombic and coulombic
      * parts, but stores them in different accumulator variables.
      * The implementation should also mark both accumulators as set.
      */
      virtual void computeEnergy();
      virtual void computeStress();

      // Unset both energy accumulators.
      void unsetEnergy();
      { 
         energy_.unset(); 
         rSpaceEnergy_.unset(); 
      }

      // Unset both stress accumulators.
      void unsetStress();
      { 
         stress_.unset(); 
         rSpaceStress_.unset(); 
      }

      double rSpaceEnergy() const
      { return rSpaceEnergy_.value(); }

      // Get non-coulombic pair stress.
      Tensor stress()
      {  return stress_.value(); }

      // Get non-coulombic pair pressure.
      double pressure();

   private:

      // Non-Coulombic pair interaction
      Pair pair_;

      // Ewald short-range pair Interaction
      EwaldPair ewaldPair_;

      // Non-Coulomb pair accumulators
      Setable<double> pairEnergy_;  
      Setable<Tensor> pairStress_; 

      // Pointer to associated EwaldRSpaceParameters
      EwaldRSpaceParameters* ewaldParamPtr_;

   }
<|MERGE_RESOLUTION|>--- conflicted
+++ resolved
@@ -1,66 +1,42 @@
+Proposed design:
+
 ---------------------------------------------------------------------
-Proposed design:
-
-   Classes:
-
-       // Abstract base class for Fourier space potentials for MD
-       class MdCoulombPotential 
-
-       // Base class to hold Ewald rspace parameters 
-       class EwaldParameters;
-
-       // MD Ewald implementation 
-<<<<<<< HEAD
-       // Has a private pointer to EwaldRSpaceAccumulator
-
-       class EwaldPotential : public MdCoulombPotential, 
-                              public EwaldParameters
-
-       // Abstract base class for Md Pair Potentials, with or without
-       // short-range Coulombic parts
-=======
-       // Note: Has a private pointer to EwaldRSpaceAccumulators
-       class EwaldPotential : public MdKSpacePotential, 
-                              public EwaldRSpaceParameters
-
-       // Abstract base class for Md Pair Potentials
-       // Note: Interface makes no reference to Coulomb potential
->>>>>>> 91efd3b1
-       class MdPairPotential;
-
-       // Class to hold Ewald rspace energy and stress accumulators
-       class EwaldRSpaceAccumulator;
-
-       // Pair Interaction for short range part of Ewald.
-<<<<<<< HEAD
-       // Holds a pointer to EwaldParameters base class.
-       class EwaldPair;
-
-       // Implementation for Ewald + nonCoulomb Pair
-       // Has a EwaldPair, and a pointer to EwaldParameters
-
-=======
-       // Note: Holds a pointer to EwaldRSpaceParameters base class.
-       class EwaldPair;
-
-       // Implementation for Ewald + nonCoulomb Pair
-       // Note: Has an EwaldPair, and a pointer to EwaldRSpaceParameters
->>>>>>> 91efd3b1
-       template <class Pair>
-       class MdEwaldPairPotentialImpl<Pair> : public MdPairPotential
-
+  Classes:
+
+   // Abstract base class for Fourier space potentials for MD
+   class MdCoulombPotential 
+
+   // Base class to hold Ewald rspace parameters 
+   class EwaldParameters;
+
+   // MD Ewald implementation 
+   // Note: Has a private pointer to EwaldRSpaceAccumulator
+   class EwaldPotential : public MdCoulombPotential, 
+                          public EwaldParameters
+
+   // Abstract base class for Md Pair Potentials
+   // Note: Interface makes no reference to Coulomb potential
+   class MdPairPotential;
+
+   // Class to hold Ewald rspace energy and stress accumulators
+   class EwaldRSpaceAccumulator;
+
+   // Pair Interaction for short range part of Ewald.
+   // Note: Holds a pointer to EwaldParameters base class.
+   class EwaldPair;
+
+   // Implementation for Ewald + nonCoulomb Pair
+   // Note: Has a Pair and an EwaldPair
+   template <class Pair>
+   class MdEwaldPairPotentialImpl<Pair> 
+    : public MdPairPotential, public MdRSpaceAccumulator
+
+---------------------------------------------------------------------
    Principles:
 
-<<<<<<< HEAD
    1) MdCoulombPotential and PairPotential are abstract base classes 
    with functions that are implemented by concrete subclasses
    MdEwaldPotential and MdEwaldPairPotentialImpl<Pair>, respectively.
-=======
-   1) MdKSpacePotential and MdPairPotential classes each have a 
-   hierarchy with an abstract base class that defines an interface 
-   and implementation class or class template that define nuts and 
-   bolts of the implementation.
->>>>>>> 91efd3b1
 
    2) Short-range non-Coulomb pair potentials and short range part 
    of the Coulomb potential are computed in the same loop by template 
@@ -68,7 +44,6 @@
    and stress components are, however, stored in different
    accumulators.
 
-<<<<<<< HEAD
    3) Values for physical and algorithm parameters associated 
    with Coulomb interactions are input in the CoulombPotential 
    part of the parameter file, but are shared as needed with the 
@@ -100,58 +75,14 @@
    case by using a dynamic cast of a pointer to the base class 
    to the relevant implementation subclass, and then casting this 
    to a pointer to a base class.  (See class skeletons for details).
-=======
-   3) Values for physical and algorithm parameters associated with 
-   Coulomb interactions are input in the MdKSpacePotential part of 
-   the parameter file, but are shared as needed with the 
-   PairPotential class (mechanism described below).
-
-   4) MdKSpacePotential part of the parameter file should appear
-   in the parameter file, if at all, as the first potential
-   energy block, before the PairPotential block. This allows the
-   code that reads the PairPotential block of the parameter file
-   to make decisions based on full knowledge of the parameters 
-   of the Ewald algorithm, including the rspace cutoff. Specifically,
-   it allows it to choose an appropriate Verlet list cutoff.
-
-   5) EwaldRSpaceParameters has public member functions to access 
-   values of the physical and algorithmic parameters required to 
-   define the r-space part of the Coulomb potential, namely 
-   dielectric constant, alpha, and r-space cutoff. These variables
-   are all protected members so that they can be modified by the
-   MdEwaldPotential derived class, which reads values from the
-   parameter file.
-
-   6) MdEwaldRSpaceAccumulators provides public member functions to
-   to access rSpace energy and stress accumulators, and to check if
-   they are currently set. These accumulators are Setable<Type> 
-   protected members, so that they can be modified by the 
-   MdEwaldPairPotentialImpl<Pair> derived class.
-
-   7) The MdEwaldPotential holds a pointer to the 
-   EwaldRSpaceAccumulator base class of MdEwaldPairPotentialImpl<Pair>, 
-   while MdEwaldPairPotentialImpl<Pair> holds a pointer to the 
-   EwaldRSpaceParameters base class of MdEwaldPotential.  The required 
-   addresses are obtained in each case by using a dynamic cast of a 
-   pointer to the base class to the relevant implementation subclass,
-   and then casting this to a pointer to a base class. 
->>>>>>> 91efd3b1
 
    8) The energy and stress accessors of the MdPairPotential base
    class, which are implemented by the MdEwaldPairPotentialImpl<Pair>
    template, return values of the non-coulombic (e.g., Lennard-Jones)
-<<<<<<< HEAD
    part of the pair potential. A separate set of non-iherited 
    functions of MdEwaldPairPotentialImpl<Pair> provide public 
    access to the rspace part of the coulomb energy and stress. 
-=======
-   part of the potential. A separate set of functions of
-   MdEwaldPairPotentialImpl<Pair> that are inherited from
-   EwaldRSpaceAccumulators provide access to the rspace part of 
-   the coulomb energy and stress. 
    
->>>>>>> 91efd3b1
-
 -------------------------------------------------------------------
    Class sketches:
 
@@ -202,6 +133,7 @@
 
    }
 
+
    class EwaldParameters
    {
    public:
@@ -229,16 +161,12 @@
 
    }
 
+
    /**
    * Ewald KSpace Coulomb potential implementation class
    */
-<<<<<<< HEAD
    MdEwaldPotential : public MdCoulombPotential, 
                       public EwaldParameters
-=======
-   class MdEwaldPotential : public MdKSpacePotential, 
-                            public EwaldRSpaceParameters
->>>>>>> 91efd3b1
    {
    public:
 
@@ -287,15 +215,16 @@
     private:
 
       // KSpace part of Coulomb energy
-      Setable<double> energy_;
+      Setable<double> pairEnergy_;
 
       // KSpace part of Coulomb stress.
-      Setable<Tensor> stress_;
+      Setable<Tensor> pairStress_;
 
       // Pointer to accumulator part of MdEwaldPairPotentialImpl
       EwaldRSpaceAccumulator* rSpaceAccumulatorPtr_;
    }
 
+
    /// Ewald Coulomb pair interaction class (analogous to LJPair)
    class EwaldPair : public ParamComposite
    {
@@ -304,13 +233,18 @@
       void setParams(EwaldParameters& ewaldParams)
       {  ewaldParamPtr_ = & ewaldParams; }
 
+      EwaldParameters const & parameters() const
+      { return *ewaldParamPtr_; }
+
+      // Other functions typical of a pair interaction class
+
    private:
 
       EwaldParameters* ewaldParamPtr_;
 
    }
 
-   /// Base class containing Ewald RSpace accumulators
+   /// Base class holding Ewald RSpace energy & stress accumulators
    class EwaldRSpaceAccumulator
    {
 
@@ -342,7 +276,18 @@
 
    }
 
-   /// Ewald +_Pair potential class template
+
+   /**
+   * Implementation of a pair potential for a charged system.
+   *
+   * This class computes forces and energies for all short ranged
+   * pair interactions for a charged system, including both   
+   * non-Coulomb (e.g., Lennard-Jones) pair interactions and the
+   * short range part of the Coulomb interaction in the Ewald method.
+   * The addForces() method adds both types of forces to atom forces,
+   * but separate accessors are given for non-Coulombic and short
+   * range Coulomb contributions to energy and stress.
+   */
    template <class Pair>
    class MdEwaldPairPotentialImpl<Pair>
     : public MdPairPotential, public EwaldRSpaceAccumulator
@@ -359,7 +304,8 @@
          ewaldPtr = dynamic_cast<MdEwaldPotential*>(kspacePtr);
 
          // Pass address of MdEwaldPotential to EwaldPair interaction.
-         // Note: Uses implicit cast to base class.
+         // Note: Uses implicit cast of MdEwaldPotential to its
+         // EwaldParameters base class.
          ewaldPair.setParams(*ewaldPtr);
       }
 
@@ -377,23 +323,23 @@
       // Unset both energy accumulators.
       void unsetEnergy();
       { 
-         energy_.unset(); 
+         pairEnergy_.unset(); 
          rSpaceEnergy_.unset(); 
       }
 
       // Unset both stress accumulators.
       void unsetStress();
       { 
-         stress_.unset(); 
+         pairStress_.unset(); 
          rSpaceStress_.unset(); 
       }
 
       double rSpaceEnergy() const
-      { return rSpaceEnergy_.value(); }
+      {  return rSpaceEnergy_.value(); }
 
       // Get non-coulombic pair stress.
       Tensor stress()
-      {  return stress_.value(); }
+      {  return pairStress_.value(); }
 
       // Get non-coulombic pair pressure.
       double pressure();
@@ -410,7 +356,4 @@
       Setable<double> pairEnergy_;  
       Setable<Tensor> pairStress_; 
 
-      // Pointer to associated EwaldRSpaceParameters
-      EwaldRSpaceParameters* ewaldParamPtr_;
-
-   }
+   }
