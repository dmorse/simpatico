--- conflicted
+++ resolved
@@ -399,8 +399,6 @@
       nAtom = atomStorage.nAtom();
       nGhost = atomStorage.nGhost();
 
-<<<<<<< HEAD
-=======
       // Update ghost positions
       object().update();
 
@@ -408,7 +406,6 @@
       TEST_ASSERT(nAtom == atomStorage.nAtom());
       TEST_ASSERT(nGhost == atomStorage.nGhost());
 
->>>>>>> ee788ae5
       // Check that all atoms are accounted for after atom and ghost exchanges.
       nAtom = atomStorage.nAtom();
       int  nAtomAll  = 0; // Number received on all processors.
@@ -462,13 +459,10 @@
       pairPotential.addForces();
       bondPotential.addForces();
 
-<<<<<<< HEAD
-=======
       //std::cout << std::endl;
 
       // Check that total force is zero
       Vector totForce;
->>>>>>> ee788ae5
       Vector nodeForce;
       nodeForce.zero();
       communicator().Reduce(&nodeForce[0], &totForce[0], 3, MPI::DOUBLE, MPI::SUM, 0);
@@ -493,20 +487,6 @@
          nodeForce += atomIter->force();
       }
 
-<<<<<<< HEAD
-      // Check that total force is zero
-      Vector totForce;
-      communicator().Reduce(&nodeForce[0], &totForce[0], 3, MPI::DOUBLE, MPI::SUM, 0);
-      if (communicator().Get_rank() == 0) {
-         //std::cout << std::endl;
-         //std::cout << "Total force = " << totForce; 
-         TEST_ASSERT(eq(totForce[0], 0.0));
-         TEST_ASSERT(eq(totForce[1], 0.0));
-         TEST_ASSERT(eq(totForce[2], 0.0));
-      }
-
-=======
->>>>>>> ee788ae5
    }
 
    void testForceCycle()
@@ -517,11 +497,7 @@
       int  nGhost = 0;    // Number of ghosts on this processor.
       bool needExchange;
 
-<<<<<<< HEAD
-      // double range = 0.4;
-=======
       // double range = 0.1;
->>>>>>> ee788ae5
       // displaceAtoms(range);
 
       atomStorage.clearSnapshot();
@@ -557,15 +533,10 @@
       pairPotential.addForces();
       bondPotential.addForces();
 
-<<<<<<< HEAD
-      double range = 0.05;
-      int j = 0;
-      for (int i=0; i < 20; ++i) {
-=======
       #if 1
       double range = 0.1;
+      int j = 0;
       for (int i=0; i < 10; ++i) {
->>>>>>> ee788ae5
 
          displaceAtoms(range);
    
@@ -573,21 +544,21 @@
          needExchange = atomStorage.needExchange(domain.communicator(), 
                                                  pairPotential.skin());
          if (needExchange) {
-            if (domain.isMaster()) {
-               std::cout << "Step " << i << ",  exchange " << j << std::endl;
-            }
+            //if (domain.isMaster()) {
+            //   std::cout << "Step " << i << ",  exchange " << j << std::endl;
+            //}
             atomStorage.clearSnapshot();
             object().exchange();
             atomStorage.makeSnapshot();
             pairPotential.findNeighbors();
-            if (domain.isMaster()) {
-               std::cout << "Finished exchange" << std::endl;
-            }
+            //if (domain.isMaster()) {
+            //   std::cout << "Finished exchange" << std::endl;
+            //}
             ++j;
          } else {
-            if (domain.isMaster()) {
-               std::cout << "Step " << i << ",  update" << std::endl;
-            }
+            //if (domain.isMaster()) {
+            //   std::cout << "Step " << i << ",  update" << std::endl;
+            //}
             object().update();
          }
    
