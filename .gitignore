--- conflicted
+++ resolved
@@ -1,10 +1,7 @@
 edit.py
 log
-<<<<<<< HEAD
 *.a
 *.swp
-=======
 *.o
 *.d
-*~
->>>>>>> 64b507ba
+*~