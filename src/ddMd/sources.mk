include $(SRC_DIR)/ddMd/chemistry/sources.mk
include $(SRC_DIR)/ddMd/storage/sources.mk
include $(SRC_DIR)/ddMd/communicate/sources.mk
include $(SRC_DIR)/ddMd/neighbor/sources.mk
include $(SRC_DIR)/ddMd/system/sources.mk
include $(SRC_DIR)/ddMd/simulation/sources.mk
include $(SRC_DIR)/ddMd/configIo/sources.mk
include $(SRC_DIR)/ddMd/potentials/sources.mk
include $(SRC_DIR)/ddMd/integrator/sources.mk
include $(SRC_DIR)/ddMd/diagnostics/sources.mk
include $(SRC_DIR)/ddMd/util/sources.mk

ddMd_SRCS=$(ddMd_chemistry_SRCS) $(ddMd_storage_SRCS) \
<<<<<<< HEAD
    $(ddMd_communicate_SRCS) $(ddMd_neighbor_SRCS) \
    $(ddMd_system_SRCS) $(ddMd_configIo_SRCS) \
=======
    $(ddMd_communicate_SRCS) $(ddMd_neighbor_SRCS) $(ddMd_ensembles_SRCS) \
    $(ddMd_system_SRCS) $(ddMd_simulation_SRCS) $(ddMd_configIo_SRCS) \
>>>>>>> 687862f6
    $(ddMd_potentials_SRCS) $(ddMd_integrator_SRCS) \
    $(ddMd_diagnostics_SRCS) \
    $(ddMd_util_SRCS)

ddMd_OBJS=$(ddMd_SRCS:.cpp=.o)

$(ddMd_LIB): $(ddMd_OBJS)
	$(AR) rcs $(ddMd_LIB) $(ddMd_OBJS)
<|MERGE_RESOLUTION|>--- conflicted
+++ resolved
@@ -11,13 +11,8 @@
 include $(SRC_DIR)/ddMd/util/sources.mk
 
 ddMd_SRCS=$(ddMd_chemistry_SRCS) $(ddMd_storage_SRCS) \
-<<<<<<< HEAD
     $(ddMd_communicate_SRCS) $(ddMd_neighbor_SRCS) \
-    $(ddMd_system_SRCS) $(ddMd_configIo_SRCS) \
-=======
-    $(ddMd_communicate_SRCS) $(ddMd_neighbor_SRCS) $(ddMd_ensembles_SRCS) \
     $(ddMd_system_SRCS) $(ddMd_simulation_SRCS) $(ddMd_configIo_SRCS) \
->>>>>>> 687862f6
     $(ddMd_potentials_SRCS) $(ddMd_integrator_SRCS) \
     $(ddMd_diagnostics_SRCS) \
     $(ddMd_util_SRCS)
