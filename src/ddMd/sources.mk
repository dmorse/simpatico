include $(SRC_DIR)/ddMd/chemistry/sources.mk
include $(SRC_DIR)/ddMd/storage/sources.mk
include $(SRC_DIR)/ddMd/communicate/sources.mk
include $(SRC_DIR)/ddMd/neighbor/sources.mk
include $(SRC_DIR)/ddMd/simulation/sources.mk
include $(SRC_DIR)/ddMd/configIos/sources.mk
include $(SRC_DIR)/ddMd/potentials/sources.mk
include $(SRC_DIR)/ddMd/integrators/sources.mk
<<<<<<< HEAD
include $(SRC_DIR)/ddMd/analyzers/sources.mk
=======
include $(SRC_DIR)/ddMd/diagnostics/sources.mk
include $(SRC_DIR)/ddMd/modifiers/sources.mk
>>>>>>> 26ba8cd0
include $(SRC_DIR)/ddMd/misc/sources.mk
include $(SRC_DIR)/ddMd/user/sources.mk

ddMd_=$(ddMd_chemistry_) $(ddMd_storage_) \
    $(ddMd_communicate_) $(ddMd_neighbor_) \
    $(ddMd_simulation_) $(ddMd_configIos_) \
    $(ddMd_potentials_) $(ddMd_integrators_) \
<<<<<<< HEAD
    $(ddMd_analyzers_) \
=======
    $(ddMd_diagnostics_) \
    $(ddMd_modifiers_) \
>>>>>>> 26ba8cd0
    $(ddMd_misc_) \
    $(ddMd_user_) 

ddMd_SRCS=\
     $(addprefix $(SRC_DIR)/, $(ddMd_))
ddMd_OBJS=\
     $(addprefix $(OBJ_DIR)/, $(ddMd_:.cpp=.o))

$(ddMd_LIB): $(ddMd_OBJS)
	$(AR) rcs $(ddMd_LIB) $(ddMd_OBJS)
<|MERGE_RESOLUTION|>--- conflicted
+++ resolved
@@ -6,12 +6,8 @@
 include $(SRC_DIR)/ddMd/configIos/sources.mk
 include $(SRC_DIR)/ddMd/potentials/sources.mk
 include $(SRC_DIR)/ddMd/integrators/sources.mk
-<<<<<<< HEAD
 include $(SRC_DIR)/ddMd/analyzers/sources.mk
-=======
-include $(SRC_DIR)/ddMd/diagnostics/sources.mk
 include $(SRC_DIR)/ddMd/modifiers/sources.mk
->>>>>>> 26ba8cd0
 include $(SRC_DIR)/ddMd/misc/sources.mk
 include $(SRC_DIR)/ddMd/user/sources.mk
 
@@ -19,12 +15,8 @@
     $(ddMd_communicate_) $(ddMd_neighbor_) \
     $(ddMd_simulation_) $(ddMd_configIos_) \
     $(ddMd_potentials_) $(ddMd_integrators_) \
-<<<<<<< HEAD
     $(ddMd_analyzers_) \
-=======
-    $(ddMd_diagnostics_) \
     $(ddMd_modifiers_) \
->>>>>>> 26ba8cd0
     $(ddMd_misc_) \
     $(ddMd_user_) 
 
