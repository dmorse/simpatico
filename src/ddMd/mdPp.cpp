/*
* Simpatico - Simulation Package for Polymeric and Molecular Liquids
*
* Copyright 2010 - 2012, David Morse (morse012@umn.edu)
* Distributed under the terms of the GNU General Public License.
*/

#include <ddMd/sp/processor/Processor.h>

// std headers
#include <fstream>
#include <unistd.h>
#include <stdlib.h>

using namespace Util;

/**
<<<<<<< HEAD
* @file mdPp.cpp
 */

/**
* Program for postprocessing ddSim MD trajectories.
=======
* \page  mdPp mdPp MD postprocessing program
>>>>>>> af698503
*
* Usage:
*
*    mdPp [-t] [-i inputConfigIo]  param config first last
*
* Required arguments:
*
*     param  - name of parameter file
*
*     config - base name of configuration file(s)
*
*     first  - index of first configuration or frame
*
*     last   - index of last configuration or frame
*
* Options:
*
*     -t
*
*        Sets to read a trajectory file. If not set, reads a sequence
*        of configuration files.
*
*     -i inputConfigIo
*
*        Specify input configuration/trajectory format. The required
*        argument inputConfigIo is the name of a SpConfigIo subclass.
*
*/

int main(int argc, char** argv)
{

   DdMd::Processor processor;

   // Parse command-line arguments
   bool tFlag = false;
   bool iFlag = false;
   std::string configIoName = "SpDdMdConfigIo";
   int c;
   opterr = 0;
   while ((c = getopt(argc, argv, "ti:")) != -1) {
      switch (c) {
      case 't':
         tFlag = true;
         break;
      case 'i':
         iFlag = true;
         configIoName = optarg;
         break;
      case '?':
         Log::file() << "Unknown option -" << optopt << std::endl;
      }
   }

   // Read required arguments
   if (argc - optind != 4) {
      std::cout << "optind = " << optind << std::endl;
      std::cout << "argc   = " << argc << std::endl;
      UTIL_THROW("Wrong number of arguments");
   }
   const char* paramFileName = argv[optind];
   const char* configFileName = argv[optind+1];
   int first = atoi(argv[optind+2]);
   int last = atoi(argv[optind+3]);
   std::cout << "paramFile  = " << paramFileName << std::endl;
   std::cout << "configFile = " << configFileName << std::endl;
   std::cout << "first      = " << first << std::endl;
   std::cout << "last       = " << last << std::endl;

   // Read parameter file
   std::ifstream paramFile;
   paramFile.open(paramFileName);
   processor.readParam(paramFile);
   paramFile.close();

   // Set input file format format
   if (iFlag) {
      std::cout << "Setting ConfigIo " << configIoName << std::endl;
      processor.setConfigIo(configIoName);
   }

   // Process dumps
   processor.analyzeDumps(first, last, configFileName);

   return 0;
}
<|MERGE_RESOLUTION|>--- conflicted
+++ resolved
@@ -15,16 +15,10 @@
 using namespace Util;
 
 /**
-<<<<<<< HEAD
-* @file mdPp.cpp
- */
-
-/**
-* Program for postprocessing ddSim MD trajectories.
-=======
 * \page  mdPp mdPp MD postprocessing program
->>>>>>> af698503
 *
+* Single-processor program for MD postprocessing analysis.
+* 
 * Usage:
 *
 *    mdPp [-t] [-i inputConfigIo]  param config first last
