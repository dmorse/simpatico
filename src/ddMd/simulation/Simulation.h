--- conflicted
+++ resolved
@@ -309,7 +309,6 @@
       double virialPressure() const;
 
       /**
-<<<<<<< HEAD
       * Calculate and store pair energy 
       * (or pair energies, depending on nAtomType) on all processors.
       * 
@@ -325,13 +324,13 @@
       * \return total pair energies (only correct on master node).
       */
       DArray<double> pairEnergies() const;
-=======
+
+      /**
       * Mark all virial stress contributions as unknown.
       *
       * This method calls unsetStress for each potential energy.
       */
       void unsetVirialStress();
->>>>>>> 8efd352f
 
       //@}
       /// \name Potential Energy Factories and Styles
