--- conflicted
+++ resolved
@@ -150,24 +150,26 @@
       #endif
 
       /**
-<<<<<<< HEAD
       * Compute total pair energies for all processors
-=======
       * Compute nonbonded forces and sress for all processors
->>>>>>> 8efd352f
       * 
       * Call on all processors.
       */
       #ifdef UTIL_MPI
-<<<<<<< HEAD
       virtual void computePairEnergies(MPI::Intracomm& communicator);
       #else
       virtual void computePairEnergies();
-=======
+      #endif
+
+      /**
+      * Compute nonbonded forces and sress for all processors
+      * 
+      * Call on all processors.
+      */
+      #ifdef UTIL_MPI
       virtual void computeForcesAndStress(MPI::Intracomm& communicator);
       #else
       virtual void computeForcesAndStress();
->>>>>>> 8efd352f
       #endif
 
       //@}
