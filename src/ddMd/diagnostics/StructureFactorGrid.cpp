#ifndef DDMD_STRUCTURE_FACTOR_GRID_CPP
#define DDMD_STRUCTURE_FACTOR_GRID_CPP

/*
* Simpatico - Simulation Package for Polymeric and Molecular Liquids
*
* Copyright 2010 - 2012, David Morse (morse012@umn.edu)
* Distributed under the terms of the GNU General Public License.
*/

#include "StructureFactorGrid.h"
#include <ddMd/simulation/Simulation.h>
#include <util/crystal/PointGroup.h>
#include <util/crystal/PointSymmetry.h>
#include <util/archives/Serializable_includes.h>
#include <util/format/Int.h>
#include <util/format/Dbl.h>

#include <iostream>
#include <fstream>
namespace DdMd
{

   using namespace Util;

   /// Constructor.
   StructureFactorGrid::StructureFactorGrid(Simulation& simulation) 
    : StructureFactor(simulation),
      hMax_(0),
      nStar_(0),
      lattice_(Triclinic)
   {}

   /// Read parameters from file, and allocate data array.
   void StructureFactorGrid::readParameters(std::istream& in) 
   {

      nAtomType_ = simulation().nAtomType();

      // Read parameters
      readInterval(in);
      readOutputFileName(in);
      read<int>(in, "nMode", nMode_);
      modes_.allocate(nMode_, nAtomType_);
      readDMatrix<double>(in, "modes", modes_, nMode_, nAtomType_);
      read<int>(in, "hMax", hMax_);
      read<Util::LatticeSystem>(in, "lattice", lattice_);

      // Allocate wavevectors arrays
      nWave_     = (2*hMax_ +1 )*(2*hMax_ + 1)*(2*hMax_ + 1);
      waveIntVectors_.allocate(nWave_);
      waveVectors_.allocate(nWave_);
      fourierModes_.allocate(nWave_, nMode_);
      totalFourierModes_.allocate(nWave_, nMode_);
      structureFactors_.allocate(nWave_, nMode_);

      int i, j, h, k, l, m;
      IntVector g;

      // Cubic Symmetry
      if (lattice_ == Cubic) {
         nStar_ = (hMax_ +1 )*(hMax_ + 2)*(hMax_ + 3)/6;
         starIds_.allocate(nStar_);
         starSizes_.allocate(nStar_);
   
         // Create cubic point group
         PointGroup group;
         PointSymmetry a, b, c;

         a.R(0,1) =  1;
         a.R(1,0) =  1;
         a.R(2,2) =  1;
   
         b.R(0,0) = -1;
         b.R(1,1) =  1;
         b.R(2,2) =  1;
   
         c.R(0,1) =  1;
         c.R(1,2) =  1;
         c.R(2,0) =  1;
   
         group.add(c);
         group.add(b);
         group.add(a);
         group.makeCompleteGroup();
   
         // Create grid of wavevectors
         FSArray<IntVector, 48> star;
         i = 0;
         j = 0;
         for (h = 0; h <= hMax_; ++h) {
            g[0] = h;
            for (k = 0; k <= h; ++k) {
               g[1] = k;
               for (l = 0; l <= k; ++l) {
                  g[2] = l;
                  starIds_[i] = j;
                  group.makeStar(g, star);
                  starSizes_[i] = star.size();
                  for (m = 0; m < star.size(); ++m) {
                     waveIntVectors_[j] = star[m];
                     ++j;
                  }
                  ++i;
               }
            }
         }
         if (i != nStar_) {
            UTIL_THROW("Error");
         } 
         if (j != nWave_) {
            UTIL_THROW("Error");
         } 
      } else if (lattice_ == Tetragonal) {

         nStar_ = (hMax_ + 1 )*(hMax_ + 1)*(hMax_ + 2)/2;
         starIds_.allocate(nStar_);
         starSizes_.allocate(nStar_);
         // Create tetragonal point group
         PointGroup group;
         PointSymmetry a, b, c;

         a.R(0,0) =  1;
         a.R(1,2) =  1;
         a.R(2,1) =  1;

         b.R(0,0) =  -1;
         b.R(1,1) =  1;
         b.R(2,2) =  1;

         c.R(0,0) =  1;
         c.R(1,1) =  -1;
         c.R(2,2) =  1;

         group.add(c);
         group.add(b);
         group.add(a);
         group.makeCompleteGroup();

         // Create grid of wavevectors
         FSArray<IntVector, 16> star;
         i = 0;
         j = 0;
         for (h = 0; h <= hMax_; ++h) {
            g[0] = h;
            for (k = 0; k <= hMax_; ++k) {
               g[1] = k;
               for (l = 0; l <= k; ++l) {
                  g[2] = l;
                  starIds_[i] = j;
                  group.makeStar(g, star);
                  starSizes_[i] = star.size();
                  for (m = 0; m < star.size(); ++m) {
                     waveIntVectors_[j] = star[m];
                     ++j;
                  }
                  ++i;
               }
            }
         }
         if (i != nStar_) {
            UTIL_THROW("Error");
         }
         if (j != nWave_) {
            UTIL_THROW("Error");
         }
      }

      if (simulation().domain().isMaster()) {
         maximumValue_.allocate(nMode_);
         maximumWaveIntVector_.allocate(nMode_);
         maximumQ_.allocate(nMode_);
         for (int j = 0; j < nMode_; ++j) {
            maximumValue_[j].reserve(Samples);
            maximumWaveIntVector_[j].reserve(Samples);
            maximumQ_[j].reserve(Samples);
         }
      }

<<<<<<< HEAD
=======
      if (simulation().domain().isMaster()) {
         maximumValue_.allocate(nMode_);
         maximumWaveIntVector_.allocate(nMode_);
         maximumQ_.allocate(nMode_);
         for (int j = 0; j < nMode_; ++j) {
            maximumValue_[j].reserve(Samples);
            maximumWaveIntVector_[j].reserve(Samples);
            maximumQ_[j].reserve(Samples);
         }
      }

      nSample_ = 0;

>>>>>>> 66019125
      isInitialized_ = true;
   }

   void StructureFactorGrid::output()
   {
      if (simulation().domain().isMaster()) {
            
         double  value, average, size;
         int     i, j, k, m, n;

         // Echo parameters to a log file
         simulation().fileMaster().openOutputFile(outputFileName(".prm"), outputFile_);
         writeParam(outputFile_);
         outputFile_.close();

         // Output structure factors to one file
         simulation().fileMaster().openOutputFile(outputFileName(".dat"), outputFile_);

         // Loop over waves to output structure factor
         for (i = 0; i < nStar_; ++i) {
            size = starSizes_[i];

            k = starIds_[i];
            for (n = 0; n < Dimension; ++n) {
               outputFile_ << Int(waveIntVectors_[k][n], 5);
            }
            outputFile_ << Dbl(waveVectors_[k].abs(), 20, 8);
            for (j = 0; j < nMode_; ++j) {
               k = starIds_[i];
               average = 0.0;
               for (m = 0; m < size; ++m) {
                  value = structureFactors_(k, j)/double(nSample_);
                  average += value;
                  ++k;
               }
               average = average/double(size);
               outputFile_ << Dbl(average, 20, 8);
            }
            outputFile_ << std::endl;
         }
         outputFile_.close();

         // Outputs history of maximum structure factors
         simulation().fileMaster().openOutputFile(outputFileName("_max.dat"), outputFile_);
         for (j = 0; j < nMode_; ++j) {
            for (i = 0; i < nSample_; ++i) {
               for (n = 0; n < Dimension; ++n) {
                  outputFile_ << Int(maximumWaveIntVector_[j][i][n], 5);
               }
               outputFile_ << Dbl(maximumQ_[j][i], 20, 8);
               outputFile_ << Dbl(maximumValue_[j][i], 20, 8);
               outputFile_ << std::endl;
            }
         }
         outputFile_.close();
      
      }
   }

}
#endif<|MERGE_RESOLUTION|>--- conflicted
+++ resolved
@@ -177,8 +177,6 @@
          }
       }
 
-<<<<<<< HEAD
-=======
       if (simulation().domain().isMaster()) {
          maximumValue_.allocate(nMode_);
          maximumWaveIntVector_.allocate(nMode_);
@@ -192,7 +190,6 @@
 
       nSample_ = 0;
 
->>>>>>> 66019125
       isInitialized_ = true;
    }
 
