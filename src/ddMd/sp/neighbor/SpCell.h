#ifndef DDMD_SP_CELL_H
#define DDMD_SP_CELL_H

/*
* Simpatico - Simulation Package for Polymeric and Molecular Liquids
*
* Copyright 2010 - 2012, David Morse (morse012@umn.edu)
* Distributed under the terms of the GNU General Public License.
*/

#include <ddMd/sp/neighbor/SpCellAtom.h>
#include <ddMd/sp/chemistry/SpAtom.h>
#include <util/containers/FSArray.h>
#include <util/containers/FArray.h>
#include <util/global.h>

#include <utility>

namespace DdMd
{

   using namespace Util;

   /**
   * A single cell in a SpCellList.
   *
   * An initialized SpCell has an array of SpCellAtom objects, a pointer to 
   * the next SpCell in a linked list, and a pointer to an array of integer
   * offsets to neighboring cells. 
   *
   * A linked list of cells is created by a parent SpCellList. The method
   * SpCellList::begin() returns a pointer to the first SpCell in the list.
   *
   * The method SpCell::getNeighbors() returns an array containing pointers
   * to atoms in this cell and all neighboring cells, with the atoms in
   * in this cell listed first.
   *
   * Here is an example of code to iterate over all local cells in a
   * SpCellList, and over all pairs of neighboring atoms:
   * \code
   * 
   *   SpCellList cellList;                // parent SpCellList
   *   SpCell::NeighborArray neighbors;    // array of SpCellAtom* pointers
   *   const SpCell* cellPtr;              // pointer to SpCell in linked list
   *   SpAtom*  atom1Ptr;                  // pointer to Atom in this cell.
   *   SpAtom*  atom2Ptr;                  // pointer to neighbor Atom
   *  
   *   // Iterate over cells in list.
   *   cellPtr = cellList.begin();
   *   while (cellPtr) {
   * 
   *      cellPtr->getNeighbors(neighbors);
   * 
   *      // Iterate over atoms in this cell.
   *      for (i = 0; i < cellPtr->nAtom(); ++i) {
   *         atom1Ptr = neighbors[i];
   * 
   *         // Iterate over neighbor atoms.
   *         for (j = 0; j < neighbors.size(); ++j) {
   *            atom2Ptr = neighbors[j];
   * 
   *         }
   *      }
   *   }
   *
   * \endcode
   * 
   * \ingroup DdMd_Neighbor_Module
   */
   class SpCell
   {

   public:

      // Static members

      /**
      * Maximum possible number of atoms in this an neighboring cells.
      */
      static const int MaxNeighborAtom = 2000;

      /**
<<<<<<< HEAD
      * An array of relative cell ids for neighboring cells.
      */
      typedef FArray<int, 27> OffsetArray;
=======
      * An array of offsets to the neighboring cells surrounding this cell.
      *
      * Every cell has a pointer to an OffsetArray, which uses relative 
      * cell indices (offsets relative to the cell id of the primary cell) 
      * to identify neighboring cells. There are a maximum of 3 pairs, one
      * for each dimension.  The pair.first contains the offset to move in
      * the positive direction while pair.second contains the offset to move
      * in the negative direction.  The contents of the OffsetArray are
      * calculated in the SpCellList::makeGrid() function.
      */
      typedef FSArray< std::pair<int,int>, Dimension> OffsetArray;
>>>>>>> b3906402

      /**
      * Static array for holding neighbors in a cell list.
      */
      typedef FSArray<SpCellAtom*, MaxNeighborAtom> NeighborArray;

      /**
      * Constructor.
      */
      SpCell();

      /**
      * Destructor.
      */
      ~SpCell();

      // Linked List Interface

      /**
      * Set the pointer to the next cell in the list.
      */
      void setNextCell(SpCell& nextSpCell);

      /**
      * Set this to be the last cell in the list.
      */
      void setLastCell();

      /**
      * Return a pointer to neighbor cell i.
      */
      const SpCell* nextCellPtr() const;

      // Mutators

      /**
      * Set id for this SpCell.
      *
      * \param id integer identifier for this SpCell
      */
      void setId(int id);

      /**
      * Set the pointer to an array of integer offsets.
      */
      void setOffsetArray(OffsetArray& offsets);

      /**
      * Reset to empty before incrementing capacity.
      */
      void clear();

      /**
      * Increment the capacity counter.
      *
      * This must be called within a loop over atoms, once
      * per atom that belongs in this cell. This loop must
      * completed before initialize is called.
      */
      void incrementCapacity();

      /**
      * Associate the SpCell with an array of SpCellAtom objects.
      *
      * The final capacity of the cell must be known when this method
      * is called. It associate the SpCell with a C array of capacity 
      * Atom* pointers, starting at position begin. It returns a 
      * pointer to an element one past the end of this array segment. 
      *
      * \param begin first element in associated array segment.
      * \return end of array segment (element one past the end)
      */
      SpCellAtom* initialize(SpCellAtom* begin);

      /**
      * Append an Atom to an initialized cell.
      */
      void append(SpAtom* atomPtr);

      // Accessors

      /**
      * Get identifier for this SpCell.
      */
      int id() const;
  
      /**
      * Number of atoms in cell.
      */
      int nAtom() const;

      /**
      * Capacity of array segment. 
      */
      int atomCapacity() const;

      /**
      * Return a pointer to atom i.
      */
      SpCellAtom* atomPtr(int i) const;

      /**
      * Fill an array with pointers to atoms in a cell and neighboring cells.
      *
      * Upon return, the FSArray neighbors contains pointers to all of the
      * atoms in this cell and neighboring cells.  The first nAtom() elements
      * contain pointers to atoms in this cell. 
      *
      * To avoid double counting of pairs, the method only returns atoms from
      * neighboring local cells with a cell id greater than this->id().
      *
      * \param neighbors Array of pointers to neighbor Atoms
      */
      void getNeighbors(NeighborArray& neighbors) const;

   private:

      /// Pointer to first SpCellAtom in this cell.
      SpCellAtom* begin_; 

      /// Pointer to neighbor offset array.
      OffsetArray* offsetsPtr_;

      /// Pointer to next local SpCell.
      SpCell* nextCellPtr_;

      /// Number of atoms in this cell.
      int  nAtom_;

      /// Maximum number of atoms in cell.
      int  atomCapacity_;

      /// Id of cell in grid.
      int id_;

   };

   inline void SpCell::setId(int id) 
   {  id_ = id; }

   inline void SpCell::incrementCapacity()
   {
      assert(begin_ == 0);
      ++atomCapacity_;
   }

   inline void SpCell::clear()
   {
      begin_= 0;
      nAtom_ = 0;
      atomCapacity_ = 0;
   }

   inline SpCellAtom* SpCell::initialize(SpCellAtom* begin)
   {
      assert(begin_ == 0);
      assert(nAtom_ == 0);
      assert(atomCapacity_  >= 0);

      begin_ = begin; 
      return (begin_ + atomCapacity_);
   }

   inline void SpCell::append(SpAtom* atomPtr)
   {
      assert(begin_ != 0);
      assert(nAtom_ < atomCapacity_);
      begin_[nAtom_].setPtr(atomPtr);
      ++nAtom_;
   }

   /*
   * Get identifier for this SpCell.
   */
   inline int SpCell::id() const
   {  return id_; }
  
   /*
   * Return number of atoms in this cell.
   */
   inline int SpCell::nAtom() const
   {  return nAtom_; }

   /*
   * Return pointer to atom i.
   */
   inline SpCellAtom* SpCell::atomPtr(int i) const
   {
      assert(i >= 0);
      assert(i < nAtom_);
      return &begin_[i];
   }

   /*
   * Pointer to next cell in list.
   */
   inline const SpCell* SpCell::nextCellPtr() const
   {  return nextCellPtr_; }

   /*
   *  Return current capacity of cell. 
   */
   inline int SpCell::atomCapacity() const
   {  return atomCapacity_; }

}
#endif<|MERGE_RESOLUTION|>--- conflicted
+++ resolved
@@ -80,11 +80,6 @@
       static const int MaxNeighborAtom = 2000;
 
       /**
-<<<<<<< HEAD
-      * An array of relative cell ids for neighboring cells.
-      */
-      typedef FArray<int, 27> OffsetArray;
-=======
       * An array of offsets to the neighboring cells surrounding this cell.
       *
       * Every cell has a pointer to an OffsetArray, which uses relative 
@@ -96,7 +91,6 @@
       * calculated in the SpCellList::makeGrid() function.
       */
       typedef FSArray< std::pair<int,int>, Dimension> OffsetArray;
->>>>>>> b3906402
 
       /**
       * Static array for holding neighbors in a cell list.
