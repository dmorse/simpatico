/*
* Simpatico - Simulation Package for Polymeric and Molecular Liquids
*
* Copyright 2010 - 2017, The Regents of the University of Minnesota
* Distributed under the terms of the GNU General Public License.
*/

#include "DdMdConfigIo.h"

#include <ddMd/simulation/Simulation.h>                 
#include <ddMd/communicate/Domain.h>   

#include <ddMd/storage/AtomStorage.h>               
#ifdef SIMP_BOND
#include <ddMd/storage/BondStorage.h>               
#endif
#ifdef SIMP_ANGLE
#include <ddMd/storage/AngleStorage.h>               
#endif
#ifdef SIMP_DIHEDRAL
#include <ddMd/storage/DihedralStorage.h>               
#endif

#include <ddMd/communicate/GroupCollector.tpp> 
#include <ddMd/communicate/GroupDistributor.tpp> 

#include <ddMd/communicate/Buffer.h> 
#include <ddMd/chemistry/Atom.h>
#include <ddMd/chemistry/Bond.h>
#include <ddMd/chemistry/MaskPolicy.h>
#include <util/space/Vector.h>
#include <util/mpi/MpiSendRecv.h>
#include <util/format/Int.h>
#include <util/format/Dbl.h>

namespace DdMd
{

   using namespace Util;

   /*
   * Constructor.
   */
   DdMdConfigIo::DdMdConfigIo(bool hasMolecules)
    : ConfigIo(),
      hasMolecules_(hasMolecules)
   {  setClassName("DdMdConfigIo"); }

   /*
   * Constructor.
   */
   DdMdConfigIo::DdMdConfigIo(Simulation& simulation, bool hasMolecules)
    : ConfigIo(simulation),
      hasMolecules_(hasMolecules)
   {  setClassName("DdMdConfigIo"); }

   /*
   * Private method to read Group<N> objects.
   */
   template <int N>
   void DdMdConfigIo::readGroups(std::ifstream& file, 
                  const char* sectionLabel,
                  const char* nGroupLabel,
                  GroupDistributor<N>& distributor) 
   {
<<<<<<< HEAD
=======
      int nGroup = 0; // Total number of groups in file
>>>>>>> 1664e2fd
      if (domain().isMaster()) {  
         int nGroup;  // Total number of groups in file
         file >> Label(sectionLabel);
         file >> Label(nGroupLabel) >> nGroup;
         Group<N>* groupPtr;
         distributor.setup();
         for (int i = 0; i < nGroup; ++i) {
            groupPtr = distributor.newPtr();
            file >> *groupPtr;
            distributor.add();
         }
         // Send any groups not sent previously.
         distributor.send();
      } else { // If I am not the master processor
         // Receive all groups into BondStorage
         distributor.receive();
      }
   }

   /*
   * Read a configuration file.
   */
   void DdMdConfigIo::readConfig(std::ifstream& file, MaskPolicy maskPolicy)
   {
      // Precondition
      if (atomStorage().nAtom()) {
         UTIL_THROW("Atom storage is not empty (has local atoms)");
      }
      if (atomStorage().nGhost()) {
         UTIL_THROW("Atom storage is not empty (has ghost atoms)");
      }
      if (atomStorage().isCartesian()) {
         UTIL_THROW("Error: Atom storage is set for Cartesian coordinates");
      }
      if (domain().isMaster() && !file.is_open()) {  
            UTIL_THROW("Error: File is not open on master"); 
      }
      if (!Atom::hasAtomContext()) {
         hasMolecules_ = false;
      }

      // Read and broadcast boundary
      if (domain().isMaster()) {  
         file >> Label("BOUNDARY");
         file >> boundary();
      }
      #if UTIL_MPI
      bcast(domain().communicator(), boundary(), 0);
      #endif

      // Atoms 
      int nAtom;  // Total number of atoms in file
      if (domain().isMaster()) {  

         // Read and distribute atoms
         file >> Label("ATOMS");

         // Read number of atoms
         file >> Label("nAtom") >> nAtom;

         int totalAtomCapacity = atomStorage().totalAtomCapacity();

         #if UTIL_MPI
         //Initialize the send buffer.
         atomDistributor().setup();
         #endif

         // Read atoms
         Vector r;
         Atom*  atomPtr;
         int  id;
         int  typeId;

         int aId;
         int mId;
         int sId;

         for (int i = 0; i < nAtom; ++i) {

            // Get pointer to new atom in distributor memory.
            atomPtr = atomDistributor().newAtomPtr();
            
            file >> id >> typeId;
            if (id < 0 || id >= totalAtomCapacity) {
               UTIL_THROW("Invalid atom id");
            }
            atomPtr->setId(id);
            atomPtr->setTypeId(typeId);
            if (hasMolecules_) {
               file >> sId >> mId >> aId;
               if (aId < 0) {
                  UTIL_THROW("Invalid Atom");
               }
               if (mId < 0) {
                  UTIL_THROW("Invalid Molecule");
               }
               if (sId < 0) {
                  UTIL_THROW("Invalid Specie");
               }
               atomPtr->context().atomId = aId;
               atomPtr->context().moleculeId = mId;
               atomPtr->context().speciesId = sId;
            }
            file >> r;
            boundary().transformCartToGen(r, atomPtr->position());
            file >> atomPtr->velocity();

            // Add atom to list for sending.
            atomDistributor().addAtom();

         }

         // Send any atoms not sent previously.
         atomDistributor().send();

      } else { // If I am not the master processor
         atomDistributor().receive();
      }

      // Validate atom distribution
      // Checks that all are account for and on correct processor
      int nAtomAll;
      nAtomAll = atomDistributor().validate();
      if (domain().isMaster()) {
         if (nAtomAll != nAtom) {
            UTIL_THROW("nAtomAll != nAtom after distribution");
         }
      }

      // Read Covalent Groups
      bool hasGhosts = false;
      #ifdef SIMP_BOND
      if (bondStorage().capacity()) {
         readGroups<2>(file, "BONDS", "nBond", bondDistributor());
         bondStorage().isValid(atomStorage(), domain().communicator(), hasGhosts);
         // Set atom "mask" values
         if (maskPolicy == MaskBonded) {
            setAtomMasks();
         }
      }
      #endif
      #ifdef SIMP_ANGLE
      if (angleStorage().capacity()) {
         readGroups<3>(file, "ANGLES", "nAngle", angleDistributor());
         angleStorage().isValid(atomStorage(), domain().communicator(), 
                                hasGhosts);
      }
      #endif
      #ifdef SIMP_DIHEDRAL
      if (dihedralStorage().capacity()) {
         readGroups<4>(file, "DIHEDRALS", "nDihedral", dihedralDistributor());
         dihedralStorage().isValid(atomStorage(), domain().communicator(), 
                                   hasGhosts);
      }
      #endif
   }

   /*
   * Private method to write Group<N> objects.
   */
   template <int N>
   int DdMdConfigIo::writeGroups(std::ofstream& file, 
                  const char* sectionLabel,
                  const char* nGroupLabel,
                  GroupStorage<N>& storage,
                  GroupCollector<N>& collector) 
   {
      Group<N>* groupPtr;
      int       nGroup;
      storage.computeNTotal(domain().communicator());
      nGroup = storage.nTotal();
      if (domain().isMaster()) {  
         file << std::endl;
         file << sectionLabel << std::endl;
         file << nGroupLabel << Int(nGroup, 10) << std::endl;
         collector.setup();
         groupPtr = collector.nextPtr();
         while (groupPtr) {
            file << *groupPtr << std::endl;
            groupPtr = collector.nextPtr();
         }
      } else { 
         collector.send();
      }
      return nGroup;
   }

   /* 
   * Write the configuration file.
   */
   void DdMdConfigIo::writeConfig(std::ofstream& file)
   {
      // Precondition
      if (domain().isMaster() && !file.is_open()) {  
            UTIL_THROW("Error: File is not open on master"); 
      }
      if (!Atom::hasAtomContext()) {
         hasMolecules_ = false;
      }

      // Write Boundary dimensions
      if (domain().isMaster()) {
         file << "BOUNDARY" << std::endl << std::endl;
         file << boundary() << std::endl;
         file << std::endl;
      }

      // Atoms
      atomStorage().computeNAtomTotal(domain().communicator());
      if (domain().isMaster()) {  

         file << "ATOMS" << std::endl;
         file << "nAtom" << Int(atomStorage().nAtomTotal(), 10) << std::endl;
         atomCollector().setup();

         // Collect and write atoms
         Vector r;
         bool isCartesian = atomStorage().isCartesian();
         Atom* atomPtr = atomCollector().nextPtr();
         while (atomPtr) {
            file << Int(atomPtr->id(), 10) 
                 << Int(atomPtr->typeId(), 6);
            if (isCartesian) {
               r = atomPtr->position();
            } else {
               boundary().transformGenToCart(atomPtr->position(), r);
            }
            if (hasMolecules_) {
               file << Int(atomPtr->context().speciesId, 6) 
                    << Int(atomPtr->context().moleculeId, 10)
                    << Int(atomPtr->context().atomId, 6);
            }
            file << "\n" << r 
                 << "\n" << atomPtr->velocity() << "\n";
            atomPtr = atomCollector().nextPtr();
         }

      } else { 
         atomCollector().send();
      }

      // Write the groups
      #ifdef SIMP_BOND
      if (bondStorage().capacity()) {
         writeGroups<2>(file, "BONDS", "nBond", bondStorage(), bondCollector());
      }
      #endif
      #ifdef SIMP_ANGLE
      if (angleStorage().capacity()) {
         writeGroups<3>(file, "ANGLES", "nAngle", angleStorage(), angleCollector());
      }
      #endif
      #ifdef SIMP_DIHEDRAL
      if (dihedralStorage().capacity()) {
         writeGroups<4>(file, "DIHEDRALS", "nDihedral", dihedralStorage(), dihedralCollector());
      }
      #endif

   }
 
}<|MERGE_RESOLUTION|>--- conflicted
+++ resolved
@@ -63,12 +63,8 @@
                   const char* nGroupLabel,
                   GroupDistributor<N>& distributor) 
    {
-<<<<<<< HEAD
-=======
-      int nGroup = 0; // Total number of groups in file
->>>>>>> 1664e2fd
-      if (domain().isMaster()) {  
-         int nGroup;  // Total number of groups in file
+      if (domain().isMaster()) {  
+         int nGroup = 0;  // Total number of groups in file
          file >> Label(sectionLabel);
          file >> Label(nGroupLabel) >> nGroup;
          Group<N>* groupPtr;
