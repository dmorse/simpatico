include $(SRC_DIR)/ddMd/analyzers/trajectory/sources.mk
include $(SRC_DIR)/ddMd/analyzers/energy/sources.mk
include $(SRC_DIR)/ddMd/analyzers/stress/sources.mk
include $(SRC_DIR)/ddMd/analyzers/scattering/sources.mk
include $(SRC_DIR)/ddMd/analyzers/misc/sources.mk

ddMd_analyzers_=\
 $(ddMd_analyzers_trajectory_)\
 $(ddMd_analyzers_energy_)\
 $(ddMd_analyzers_stress_)\
 $(ddMd_analyzers_scattering_)\
 $(ddMd_analyzers_misc_)

ddMd_analyzers_+=\
     ddMd/analyzers/Analyzer.cpp\
     ddMd/analyzers/AnalyzerManager.cpp\
     ddMd/analyzers/AnalyzerFactory.cpp\
     ddMd/analyzers/AverageAnalyzer.cpp\
     ddMd/analyzers/TensorAverageAnalyzer.cpp\
<<<<<<< HEAD
     ddMd/analyzers/SymmTensorAverageAnalyzer.cpp\
     ddMd/analyzers/LogEnergy.cpp\
     ddMd/analyzers/OutputEnergy.cpp\
     ddMd/analyzers/KineticEnergyAnalyzer.cpp\
     ddMd/analyzers/EnergyAnalyzer.cpp\
     ddMd/analyzers/OutputTemperature.cpp\
     ddMd/analyzers/PressureAnalyzer.cpp\
     ddMd/analyzers/OutputPressure.cpp\
     ddMd/analyzers/OutputBoxdim.cpp \
     ddMd/analyzers/PairEnergyAverage.cpp\
     ddMd/analyzers/PairLRFAverage.cpp\
     ddMd/analyzers/PairEnergyAnalyzer.cpp\
     ddMd/analyzers/OutputPairEnergies.cpp\
     ddMd/analyzers/StressAnalyzer.cpp\
     ddMd/analyzers/VirialStressAnalyzer.cpp\
     ddMd/analyzers/OutputStressTensor.cpp\
     ddMd/analyzers/VirialStressTensorAverage.cpp\
     ddMd/analyzers/VirialStressTensor.cpp\
     ddMd/analyzers/StructureFactor.cpp\
     ddMd/analyzers/StructureFactorGrid.cpp\
     ddMd/analyzers/VanHove.cpp\
     ddMd/analyzers/StressAutoCorr.cpp\
     ddMd/analyzers/StressAutoCorrelation.cpp\
     ddMd/analyzers/OrderParamNucleation.cpp\
     ddMd/analyzers/ConfigWriter.cpp\
     ddMd/analyzers/TrajectoryWriter.cpp\
     ddMd/analyzers/DdMdTrajectoryWriter.cpp\
     ddMd/analyzers/DdMdGroupTrajectoryWriter.cpp\
     ddMd/analyzers/LammpsDumpWriter.cpp

ifdef INTER_BOND
ddMd_analyzers_+=\
     ddMd/analyzers/BondTensorAutoCorr.cpp
endif

ifdef INTER_EXTERNAL
ddMd_analyzers_+=\
     ddMd/analyzers/ExternalEnergyAverage.cpp\
     ddMd/analyzers/ExternalLRFAverage.cpp\
     ddMd/analyzers/ExternalEnergyAnalyzer.cpp
endif
=======
     ddMd/analyzers/SymmTensorAverageAnalyzer.cpp
>>>>>>> 0e0ccb19

ddMd_analyzers_SRCS=\
     $(addprefix $(SRC_DIR)/, $(ddMd_analyzers_))
ddMd_analyzers_OBJS=\
     $(addprefix $(BLD_DIR)/, $(ddMd_analyzers_:.cpp=.o))
<|MERGE_RESOLUTION|>--- conflicted
+++ resolved
@@ -17,51 +17,7 @@
      ddMd/analyzers/AnalyzerFactory.cpp\
      ddMd/analyzers/AverageAnalyzer.cpp\
      ddMd/analyzers/TensorAverageAnalyzer.cpp\
-<<<<<<< HEAD
-     ddMd/analyzers/SymmTensorAverageAnalyzer.cpp\
-     ddMd/analyzers/LogEnergy.cpp\
-     ddMd/analyzers/OutputEnergy.cpp\
-     ddMd/analyzers/KineticEnergyAnalyzer.cpp\
-     ddMd/analyzers/EnergyAnalyzer.cpp\
-     ddMd/analyzers/OutputTemperature.cpp\
-     ddMd/analyzers/PressureAnalyzer.cpp\
-     ddMd/analyzers/OutputPressure.cpp\
-     ddMd/analyzers/OutputBoxdim.cpp \
-     ddMd/analyzers/PairEnergyAverage.cpp\
-     ddMd/analyzers/PairLRFAverage.cpp\
-     ddMd/analyzers/PairEnergyAnalyzer.cpp\
-     ddMd/analyzers/OutputPairEnergies.cpp\
-     ddMd/analyzers/StressAnalyzer.cpp\
-     ddMd/analyzers/VirialStressAnalyzer.cpp\
-     ddMd/analyzers/OutputStressTensor.cpp\
-     ddMd/analyzers/VirialStressTensorAverage.cpp\
-     ddMd/analyzers/VirialStressTensor.cpp\
-     ddMd/analyzers/StructureFactor.cpp\
-     ddMd/analyzers/StructureFactorGrid.cpp\
-     ddMd/analyzers/VanHove.cpp\
-     ddMd/analyzers/StressAutoCorr.cpp\
-     ddMd/analyzers/StressAutoCorrelation.cpp\
-     ddMd/analyzers/OrderParamNucleation.cpp\
-     ddMd/analyzers/ConfigWriter.cpp\
-     ddMd/analyzers/TrajectoryWriter.cpp\
-     ddMd/analyzers/DdMdTrajectoryWriter.cpp\
-     ddMd/analyzers/DdMdGroupTrajectoryWriter.cpp\
-     ddMd/analyzers/LammpsDumpWriter.cpp
-
-ifdef INTER_BOND
-ddMd_analyzers_+=\
-     ddMd/analyzers/BondTensorAutoCorr.cpp
-endif
-
-ifdef INTER_EXTERNAL
-ddMd_analyzers_+=\
-     ddMd/analyzers/ExternalEnergyAverage.cpp\
-     ddMd/analyzers/ExternalLRFAverage.cpp\
-     ddMd/analyzers/ExternalEnergyAnalyzer.cpp
-endif
-=======
      ddMd/analyzers/SymmTensorAverageAnalyzer.cpp
->>>>>>> 0e0ccb19
 
 ddMd_analyzers_SRCS=\
      $(addprefix $(SRC_DIR)/, $(ddMd_analyzers_))
