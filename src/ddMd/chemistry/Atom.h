#ifndef DDMD_ATOM_H
#define DDMD_ATOM_H

/*
* Simpatico - Simulation Package for Polymeric and Molecular Liquids
*
* Copyright 2010 - 2014, The Regents of the University of Minnesota
* Distributed under the terms of the GNU General Public License.
*/

//#define UTIL_32BIT

#include <util/space/Vector.h>            // members
#include <ddMd/chemistry/Mask.h>          // member
#include <ddMd/communicate/Plan.h>        // member 
#include "AtomArray.h"                    // inline methods

namespace Util{ class Memory; }

namespace DdMd
{

   class Buffer;
   using namespace Util;

   /**
   * A point particle in an MD simulation.
   *
   * An Atom has:
   *
   *   - a position Util::Vector
   *   - a force Util::Vector
   *   - a velocity Util::Vector
   *   - an integer atom type Id
   *   - a boolean isGhost flag
   *   - a global integer id
   *   - a Mask (list of other atoms with masked pair interactions)
   *   - a communication Plan
   *
   * An Atom may only be constructed as an element of an AtomArray. 
   * The Atom constructor is private, to prevent instantiation of an 
   * indivual Atom, but is accessible by the AtomArray class via a
   * a friend declaration.
   *
   * The interface of the Atom class provides access to each Atom data
   * field through an accessor function, as if all were true C++ class 
   * data members. In fact, some of the above are "pseudo-members" that 
   * are stored in separate arrays.  All arrays that store atom data are
   * private members of the associated AtomArray, all of which use the 
   * same indexing scheme to identify atoms. Each Atom object has a
   * pointer to its parent AtomArray and its array index, in private 
   * members.  The public accessor method for each pseudo-member simply 
   * retrieves the required array element for this atom. 
   *
   * In the current implementation, the position, force, atom type id, 
   * and isGhost flag are stored in true member variables of an Atom 
   * object, while the velocity, mask, plan, id (the global atom index),
   * and AtomContext (if any) are all pseudo-members stored in separate 
   * arrays. See documentation of the private member localId_ and other 
   * comments in the Atom.h file for further implementation details.
   *
   * \ingroup DdMd_Chemistry_Module
   */
   class Atom
   {

   public:

      // Static member functions
 
      /**
      * Enable (true) or disable (false) use of AtomContext data.
      *
      * \param hasAtomContext new value for hasAtomContext static bool flag.
      */
      static void setHasAtomContext(bool hasAtomContext);

      /**
      * Is AtomContext data enabled?
      */
      static bool hasAtomContext();
 
      #ifdef UTIL_MPI
      /**
      * Return max size of an atom packed for exchange, in bytes.
      */
      static int packedAtomSize();

      /**
      * Return size of ghost atom packed for communication, in bytes.
      */
      static int packedGhostSize();
      #endif

      // Non-static member functions
 
      /// \name Mutators
      //@{

      /**
      * Assignment.
      */
      Atom& operator = (const Atom& other);

      /**
      * Reset integer members to initial null values.
      */
      void clear();

      /**
      * Set unique global id for this Atom.
      *
      * This id must be unique among all atoms on all processors,
      * and must be less than totalAtomCapacity of the AtomStorage.
      *
      * \param Id unique atom id.
      */
      void setId(int Id);

      /**
      * Set the atom type index.
      *
      * \param Id integer index that identifies atom type
      */
      void setTypeId(int Id);

      /**
      * Mark as ghost or local atom for this processor.
      *
      * \param isGhost true if this is a ghost, or false if local.
      */
      void setIsGhost(bool isGhost);

      //@}
      /// \name Accessors (return non-const references)
      //@{

      /**
      * Get position Vector by reference.
      */
      Vector& position();

      /**
      * Get velocity Vector by reference.
      */
      Vector& velocity();

      /**
      * Get force Vector by reference.
      */
      Vector& force();

      /**
      * Get the associated Mask by reference.
      */
      Mask& mask();

      /**
      * Get communication plan by reference.
      */
      Plan& plan();

      /**
      * Get the AtomContext struct by non-const reference.
      *
      * Throws and Exception if atom context data is disabled.
      *
      * A DdMd::AtomContext struct contains public members speciesId,
      * moleculeId and atomId that identify the species of molecule
      * to which this atom belongs, the index of the molecule within
      * it species, and the index of the atom with the molecule. 
      */
      AtomContext& context();

      /**
      * Get groups bit field by non-const reference.
      *
      * The unsigned int groups is used as a bit field in which bit 
      * number i (with i=0 the least signficant bit), is set true/1 
      * if this atom belongs to group i, and is false/0 if this atom 
      * of not belong to group i. By default, all bits are clear.
      *
      * Individual bits may be set, unset and queried using an 
      * instance of class Util::Bit.
      */
      unsigned int& groups();

      #if 0
      /**
      * Get the shift IntVector by non-const reference.
      */
      IntVector& shift();
      #endif
      //@}
      /// \name Accessors (return by value or const references).
      //@{

      /**
      * Get unique global index for this atom.
      */
      int id() const;

      /**
      * Get atom type index.
      */
      int typeId() const;

      /**
      * Is this atom a ghost?
      */
      bool isGhost() const;

      /**
      * Get the position Vector (const reference).
      */
      const Vector& position() const;

      /**
      * Get the velocity Vector (const reference).
      */
      const Vector& velocity() const;

      /**
      * Get the force Vector (const reference).
      */
      const Vector& force() const;

      /**
      * Get the associated Mask by const reference.
      */
      const Mask& mask() const;

      /**
      * Get communication plan by const reference.
      */
      const Plan& plan() const;

      /**
      * Get the AtomContext struct by const reference.
      *
      * Throws an Exception if atom context data is disabled.
      *
      * \sa AtomContext& context() non-const accessor for
      */
      const AtomContext& context() const;

      /**
      * Get bit field of groups to which this atom belongs.
      *
      * \sa Atom::groups() non-const accessor.
      */
      unsigned int groups() const;

      #if 0
      /**
      * Get the shift IntVector by const reference.
      */
      const IntVector& shift() const;
      #endif
      //@}

      #ifdef UTIL_MPI
      /// \name Pack and Unpack Methods (Interprocessor Communication)
      //@{

      /**
      * Pack an Atom into a send buffer, for exchange of ownership.
      *
      * Packs required data, increments buffer sendSize counter.
      *
      * \param buffer communication buffer
      */
      void packAtom(Buffer& buffer);

      /**
      * Unpack an atom from a recv buffer and receive ownership.
      *
      * \param buffer communication buffer
      */
      void unpackAtom(Buffer& buffer);

      /**
      * Pack a ghost Atom into a send buffer.
      *
      * Packs required data, increments buffer sendSize counter.
      *
      * \param buffer communication buffer
      */
      void packGhost(Buffer& buffer);

      /**
      * Unpack a ghost Atom from a recv buffer.
      *
      * Unpacks required data, decrements buffer recvSize counter.
      * This function is called by Exchanger::exchange() during
      * ghost exchange.
      *
      * \param buffer communication buffer
      */
      void unpackGhost(Buffer& buffer);

      /**
      * Pack updated ghost position into send buffer.
      *
      * Packs position Vector, increments buffer sendSize counter.
      * This function is called by Exchanger::update() on sending
      * processor to update ghost positions.
      *
      * \param buffer communication buffer
      */
      void packUpdate(Buffer& buffer);

      /**
      * Unpack updated ghost position from recv buffer.
      *
      * Unpacks position Vector, decrements buffer recvSize counter.
      * This function is called by Exchanger::update() on receiving
      * processor to update ghost positions.
      *
      * \param buffer communication buffer
      */
      void unpackUpdate(Buffer& buffer);

      /**
      * Pack ghost Atom force into a send buffer.
      *
      * Packs force Vector, increments buffer sendSize counter.
      * This function is called by Exchanger::reverseUpdate() on 
      * the sending processor to update forces.
      *
      * \param buffer buffer for sending
      */
      void packForce(Buffer& buffer);

      /**
      * Unpack ghost force from a recv buffer.
      *
      * Reads force from buffer and increments the force for this atom
      * (rather than overwriting), then decrements recvSize counter.
      * This function is called by Exchanger::reverseUpdate() on the
      * receiving processor to update forces.
      *
      * \param buffer buffer for receiving
      */
      void unpackForce(Buffer& buffer);

      //@}
      #endif

   private:

      /**
      * Static member determines if AtomContext is used.
      */ 
      static bool hasAtomContext_;

      /**
      * Position of atom.
      */
      Vector position_;

      /**
      * Integer index of atom type.
      */
      int typeId_;

      /**
      * Local id in Atom Array, set by AtomArray.
      *
      * The least signficant bit of this unsigned int stores a ghost flag,
      * which is 1 if this atom is a ghost, and 0 if it is a local atom. 
<<<<<<< HEAD
      * The remaining bits, which can be accessed as localId_ >> 1, store
      * the array index of this atom in the parent AtomArray. The array
      * index is set during allocation, and never changed thereafter. The
      * ghost flag may be changed by the public function setIsGhost(bool).
=======
      * The remaining bits, which can be accessed using a bit shift, as
      * localId_ >> 1, store the array index of this atom in the parent 
      * AtomArray. The array index is set during allocation, and is never 
      * changed thereafter. The ghost flag can be changed at any time by 
      * the public function void Atom::setIsGhost(bool).  
>>>>>>> 19b9de7d
      */
      unsigned int localId_;

      /**
      * Force on atom.
      */
      Vector force_;

      /**
      * Pointer to parent AtomArray.
      */
      AtomArray* arrayPtr_;

      #ifdef UTIL_32BIT
      /**
      * On machines with 4 byte pointer, this pads the size to 64 bytes.
      */
      int pad_;
      #endif

      /**
      * Constructor.
      *
<<<<<<< HEAD
      * Private to prevent instantiation of individual atoms. An Atom 
      * may be instantiated only as an element of an AtomArray. The 
      * AtomArray class is a friend of Atom, and may thus call this 
      * private default constructor.
=======
      * Private and not implemented to prohibit instantiation.
      *
      * An Atom may be constructed only as an element of an AtomArray.
      * The AtomArray class is a friend of Atom, and may thus call this 
      * private constructor.
>>>>>>> 19b9de7d
      */
      Atom();

      /**
      * Copy constructor.
      *
      * Private and not implemented to prohibit copy construction.
      */
      Atom(const Atom& other);

   // friends:
   
      friend class AtomArray;
      friend class Util::Memory;

   };

   // Inline methods

   /*
   * Set type Id for Atom.
   */
   inline void Atom::setTypeId(int typeId)
   {  typeId_ = typeId; }

   /*
   * Set isGhost flag.
   */
   inline void Atom::setIsGhost(bool isGhost)
   {
      if (isGhost) {
         // Set least significant bit of localId_ to 1
         localId_ = localId_ | 1;
      } else {
         // Set least significant bit of localId_ to 0
         localId_ = localId_ & ~1;
      }
   }

   /*
   * Get atom type Id.
   */
   inline int Atom::typeId() const
   {  return typeId_; }

   /*
   * Is this a ghost atom?
   */
   inline bool Atom::isGhost() const
   {
      // Return least significant bit of localId_
      return bool(localId_ & 1);
   }

   /*
   * Get position by reference.
   */
   inline Vector& Atom::position()
   {  return position_; }

   /*
   * Get position by const reference.
   */
   inline const Vector& Atom::position() const
   {  return position_; }

   /*
   * Get force by reference.
   */
   inline Vector& Atom::force()
   {  return force_; }

   /*
   * Get force by const reference.
   */
   inline const Vector& Atom::force() const
   {  return force_; }

   /*
   * Accessor functions for pseudo-members stored in separate arrays.
   *
   * Pseudo-members of an atom are variables that are associated with a
   * specific atom, and that are accessed via member accessor functions,
   * as if they were true members, but that are stored in separate arrays.
   * An atom can be constructed only as an element of a parent AtomArray
   * (see documentation for private default constructor). A pseudo-member
   * of an Atom is stored in an array that is owned and allocated by its 
   * parent AtomArray. In each such array, the element associated with
   * this Atom is indexed by the localId_ of this atom, without the least 
   * signficant bit (see documentation of the localId_ member). The bit 
   * shift operation "localId_ >> 1" in each of the following functions 
   * strips off the least signficant bit (which stores the isGhost flag)
   * and returns the relevant array index for this atom. Each array that 
   * stores pseudo-member data is a private member of the parent AtomArray 
   * (e.g., AtomArray::velocities_, AtomArray::masks_, etc.) that is 
   * accessible because AtomArray is a friend class of Atom. 
   */

   /* 
   * Get reference to velocity.
   */
   inline Vector& Atom::velocity()
   {  return arrayPtr_->velocities_[localId_ >> 1]; }

   /*
   * Get velocity by const reference.
   */
   inline const Vector& Atom::velocity() const
   { return arrayPtr_->velocities_[localId_ >> 1]; }

   /*
   * Get the Mask by reference.
   */
   inline Mask& Atom::mask()
   {  return arrayPtr_->masks_[localId_ >> 1]; }

   /*
   * Get the Mask by const reference.
   */
   inline const Mask& Atom::mask() const
   {  return arrayPtr_->masks_[localId_ >> 1]; }

   /*
   * Get the communication plan by reference.
   */
   inline Plan& Atom::plan()
   {  return arrayPtr_->plans_[localId_ >> 1]; }

   /*
   * Get the communication plan by const reference.
   */
   inline const Plan& Atom::plan() const
   {  return arrayPtr_->plans_[localId_ >> 1]; }

   /*
   * Get the global id for this Atom.
   */
   inline int  Atom::id() const
   {  return arrayPtr_->ids_[localId_ >> 1]; }

   /*
   * Set the global id for this Atom.
   */
   inline void Atom::setId(int id)
   {  arrayPtr_->ids_[localId_ >> 1] = id; }

   /* 
   * Get AtomContext by non-const reference.
   */
   inline AtomContext& Atom::context()
   {  
      if (!hasAtomContext_) {
         UTIL_THROW("Atom does not have AtomContext");
      }
      return arrayPtr_->contexts_[localId_ >> 1]; 
   }

   /*
   * Get AtomContext by const reference.
   */
   inline const AtomContext& Atom::context() const
   {
      if (!hasAtomContext_) {
         UTIL_THROW("Atom does not have AtomContext");
      }
      return arrayPtr_->contexts_[localId_ >> 1]; 
   }

   /* 
   * Get group bit map by non-const reference.
   */
   inline unsigned int& Atom::groups()
   {  return arrayPtr_->groups_[localId_ >> 1]; }

   /*
   * Get groups bit map by value.
   */
   inline unsigned int Atom::groups() const
   {  return arrayPtr_->groups_[localId_ >> 1]; }

   /*
   * Is AtomContext data enabled?
   */
   inline bool Atom::hasAtomContext()
   {  return hasAtomContext_; }
 
}
#endif<|MERGE_RESOLUTION|>--- conflicted
+++ resolved
@@ -369,18 +369,10 @@
       *
       * The least signficant bit of this unsigned int stores a ghost flag,
       * which is 1 if this atom is a ghost, and 0 if it is a local atom. 
-<<<<<<< HEAD
       * The remaining bits, which can be accessed as localId_ >> 1, store
       * the array index of this atom in the parent AtomArray. The array
       * index is set during allocation, and never changed thereafter. The
       * ghost flag may be changed by the public function setIsGhost(bool).
-=======
-      * The remaining bits, which can be accessed using a bit shift, as
-      * localId_ >> 1, store the array index of this atom in the parent 
-      * AtomArray. The array index is set during allocation, and is never 
-      * changed thereafter. The ghost flag can be changed at any time by 
-      * the public function void Atom::setIsGhost(bool).  
->>>>>>> 19b9de7d
       */
       unsigned int localId_;
 
@@ -404,18 +396,10 @@
       /**
       * Constructor.
       *
-<<<<<<< HEAD
       * Private to prevent instantiation of individual atoms. An Atom 
       * may be instantiated only as an element of an AtomArray. The 
       * AtomArray class is a friend of Atom, and may thus call this 
       * private default constructor.
-=======
-      * Private and not implemented to prohibit instantiation.
-      *
-      * An Atom may be constructed only as an element of an AtomArray.
-      * The AtomArray class is a friend of Atom, and may thus call this 
-      * private constructor.
->>>>>>> 19b9de7d
       */
       Atom();
 
