#ifndef DDMD_EXCHANGER_FORCE_TEST_H
#define DDMD_EXCHANGER_FORCE_TEST_H

#include <ddMd/configIos/DdMdConfigIo.h>
#include <ddMd/communicate/Domain.h>
#include <ddMd/communicate/Buffer.h>
#include <ddMd/communicate/Exchanger.h>
#include <ddMd/communicate/GroupDistributor.h>
#include <ddMd/communicate/GroupDistributor.tpp>
#include <ddMd/communicate/GroupCollector.h>
#include <ddMd/communicate/GroupCollector.tpp>
#include <ddMd/storage/AtomStorage.h>
#include <ddMd/storage/AtomIterator.h>
#include <ddMd/storage/GhostIterator.h>
#include <ddMd/storage/BondStorage.h>
#ifdef INTER_ANGLE
#include <ddMd/storage/AngleStorage.h>
#endif
#ifdef INTER_DIHEDRAL
#include <ddMd/storage/DihedralStorage.h>
#endif
#include <ddMd/chemistry/MaskPolicy.h>

#include <util/random/Random.h>
#include <util/containers/DArray.h>
#include <util/space/Vector.h>

#include <ddMd/potentials/pair/PairPotentialImpl.h>
#include <inter/pair/DpdPair.h>

#include <ddMd/potentials/bond/BondPotentialImpl.h>
#include <inter/bond/HarmonicL0Bond.h>
#ifdef INTER_ANGLE
#include <ddMd/potentials/angle/AnglePotentialImpl.h>
#include <inter/angle/HarmonicAngle.h>
#endif
#ifdef INTER_DIHEDRAL
#include <ddMd/potentials/dihedral/DihedralPotentialImpl.h>
#include <inter/dihedral/MultiHarmonicDihedral.h>
#include <inter/dihedral/CosineDihedral.h>
#endif

#ifdef UTIL_MPI
#ifndef TEST_MPI
#define TEST_MPI
#endif
#endif

#include <test/UnitTest.h>
#include <test/UnitTestRunner.h>
#include <test/ParamFileTest.h>

using namespace Util;
using namespace Inter;
using namespace DdMd;

class ExchangerForceTest: public ParamFileTest
{

private:

   Boundary boundary;
   Domain domain;
   Buffer buffer;
   Exchanger exchanger;
   AtomStorage atomStorage;
   BondStorage bondStorage;
   #ifdef INTER_ANGLE
   AngleStorage angleStorage;
   #endif
   #ifdef INTER_DIHEDRAL
   DihedralStorage dihedralStorage;
   #endif
   DdMdConfigIo configIo;
   Random random;
   int  atomCount;
   bool reverseUpdateFlag;
   bool hasAngles;
   bool hasDihedrals;

   DArray<Vector> forces;

   PairPotentialImpl<DpdPair> pairPotential;
   BondPotentialImpl<HarmonicL0Bond> bondPotential;
   #ifdef INTER_ANGLE
   AnglePotentialImpl<HarmonicAngle> anglePotential;
   #endif
   #ifdef INTER_DIHEDRAL
   DihedralPotentialImpl<CosineDihedral> dihedralPotential;
   #endif

   void initialize();
   void displaceAtoms(double range);
   void zeroForces();
   void computeForces();
   void writeForces();
   void saveForces();
   bool isExchangeNeeded(double skin);
   void exchangeNotify();

   void testGhostUpdate();
   void testGhostUpdateCycle();
   void testInitialForces();
   void testForceCycle();

public:

   void setUp();
   void testExchange();
   void testGhostUpdateF();
   void testGhostUpdateR();
   void testGhostUpdateCycleF();
   void testGhostUpdateCycleR();
   void testInitialForcesF();
   void testInitialForcesR();
   void testForceCycleF();
   void testForceCycleR();
};

void ExchangerForceTest::setUp()
{
   hasAngles = 0;
   hasDihedrals = 0;
}

void ExchangerForceTest::initialize()
{

   // Set connections between atomDistributors
   domain.setBoundary(boundary);
   atomStorage.associate(domain, boundary, buffer);
   bondStorage.associate(domain, atomStorage, buffer);
   exchanger.associate(domain, boundary, atomStorage, buffer);
   exchanger.addGroupExchanger(bondStorage);
   #ifdef INTER_ANGLE
   angleStorage.associate(domain, atomStorage, buffer);
   if (hasAngle) {
      exchanger.addGroupExchanger(angleStorage);
   }
   #endif
   #ifdef INTER_DIHEDRAL
   dihedralStorage.associate(domain, atomStorage, buffer);
   if (hasDihedral) {
      exchanger.addGroupExchanger(dihedralStorage);
   }
   #endif
   configIo.associate(domain, boundary, atomStorage, bondStorage, 
                      #ifdef INTER_ANGLE
                      angleStorage,
                      #endif
                      #ifdef INTER_DIHEDRAL
                      dihedralStorage,
                      #endif
                      buffer);

   #ifdef UTIL_MPI
   // Set communicators
   domain.setGridCommunicator(communicator());
   domain.setIoCommunicator(communicator());
   buffer.setIoCommunicator(communicator());
   configIo.setIoCommunicator(communicator());
   random.setIoCommunicator(communicator());
   atomStorage.setIoCommunicator(communicator());
   bondStorage.setIoCommunicator(communicator());
   #ifdef INTER_ANGLE
   angleStorage.setIoCommunicator(communicator());
   #endif
   #ifdef INTER_DIHEDRAL
   dihedralStorage.setIoCommunicator(communicator());
   #endif
   #else // ifdef UTIL_MPI
   domain.setRank(0);
   #endif

   // Open parameter file
   if (hasDihedrals) {
      openFile("in/Exchanger_a_d");
   } else 
   if (hasAngles) {
      openFile("in/Exchanger_a"); 
   } else {
      openFile("in/Exchanger");
   }

   // Read parameter file
   domain.readParam(file());
   buffer.readParam(file());
   random.readParam(file());

   atomStorage.readParam(file());
   #ifdef INTER_BOND
   bondStorage.readParam(file());
   #endif
   #ifdef INTER_ANGLE
   if (hasAngle) {
      angleStorage.readParam(file());
   }
   #endif
   #ifdef INTER_DIHEDRAL
   if (hasDihedral) {
      dihedralStorage.readParam(file());
   }
   #endif
   
   pairPotential.associate(domain, boundary, atomStorage);
   pairPotential.setIoCommunicator(communicator());
   pairPotential.setNAtomType(1);
   pairPotential.setReverseUpdateFlag(reverseUpdateFlag);
   pairPotential.readParam(file());

   bondPotential.associate(boundary, bondStorage);
   bondPotential.setIoCommunicator(communicator());
   bondPotential.setNBondType(1);
   bondPotential.readParam(file());

   #ifdef INTER_ANGLE
   if (hasAngles) {
      anglePotential.setIoCommunicator(communicator());
      anglePotential.associate(boundary, angleStorage);
      anglePotential.setNAngleType(1);
      anglePotential.readParam(file());
   }
   #endif
   #ifdef INTER_DIHEDRAL
   if (hasDihedrals) {
      dihedralPotential.associate(boundary, dihedralStorage);
      dihedralPotential.setIoCommunicator(communicator());
      dihedralPotential.setNDihedralType(1);
      dihedralPotential.readParam(file());
   }
   #endif

   closeFile();

   exchanger.setPairCutoff(pairPotential.cutoff());
   exchanger.allocate();
   forces.allocate(atomStorage.totalAtomCapacity());

   MaskPolicy policy = MaskBonded;
   std::ifstream configFile;
   openInputFile("in/config", configFile);
   configIo.readConfig(configFile, policy);

   int  nAtom = 0;    // Number received on this processor.
   int  nAtomAll = 0; // Number received on all processors.

   // Check that all atoms are accounted for after distribution.
   nAtom = atomStorage.nAtom();
   communicator().Reduce(&nAtom, &nAtomAll, 1, MPI::INT, MPI::SUM, 0);
   if (domain.gridRank() == 0) {
      //std::cout << std::endl;
      // std::cout << "Total atom count (post-distribute) = " 
      //          << nAtomAll << std::endl;
      atomCount = nAtomAll;
   }

}

void ExchangerForceTest::displaceAtoms(double range)
{
   if (!atomStorage.isCartesian()) {
      UTIL_THROW("Atom coordinates not Cartesian in displaceAtoms");
   }

<<<<<<< HEAD
   Vector ranges;
   for (int i = 0; i < Dimension; ++i) {
      ranges[i] = range;
=======
   // Set displacement ranges in appropriate coordinate system
   // Input parameter is range in Cartesian coordinates
   Vector ranges;
   if (atomStorage.isCartesian()) {
      for (int i = 0; i < Dimension; ++i) {
         ranges[i] = range;
      }
   } else {
      for (int i = 0; i < Dimension; ++i) {
         ranges[i] = range/boundary.length(i);
      }
>>>>>>> 19b9de7d
   }

   // Iterate over atoms, adding random displacements.
   double min, max;
<<<<<<< HEAD
   AtomIterator atomIter;
=======
>>>>>>> 19b9de7d
   for (atomStorage.begin(atomIter); atomIter.notEnd(); ++atomIter) {
      for (int i = 0; i < Dimension; ++i) {
         max = ranges[i];
         min = -max;
         atomIter->position()[i] += random.uniform(min, max);
      }
   }

   // Adjust bond lengths.
   Vector dr;
   double drAbs;
   GroupIterator<2> iter;
   Atom* ptr0;
   Atom* ptr1;
   for (bondStorage.begin(iter); iter.notEnd(); ++iter) {
      if (iter->nPtr() == 2) {
         ptr0 = iter->atomPtr(0);
         ptr1 = iter->atomPtr(1);
         assert(ptr0);
         assert(ptr1);
         dr.subtract(ptr1->position(), ptr0->position());
         drAbs = dr.abs();
         dr *= 0.2*(drAbs - 1.0)/drAbs;
         for (int i = 0; i < Dimension; ++i) {
            ptr0->position()[i] += 0.5*dr[i];
            ptr1->position()[i] -= 0.5*dr[i];
         }
      }
   }

}


void ExchangerForceTest::zeroForces()
{
   // Zero atom forces
   AtomIterator  atomIter;
   atomStorage.begin(atomIter);
   for ( ; atomIter.notEnd(); ++atomIter) {
      atomIter->force().zero();
   }

   // Zero ghost forces
   if (atomStorage.nGhost()) {
      GhostIterator ghostIter;
      atomStorage.begin(ghostIter);
      for ( ; ghostIter.notEnd(); ++ghostIter) {
         ghostIter->force().zero();
      }
   }
}

void ExchangerForceTest::writeForces()
{
   std::cout << std::endl;

   AtomIterator  atomIter;
   atomStorage.begin(atomIter);
   for ( ; atomIter.notEnd(); ++atomIter) {
      std::cout << atomIter->force() << "  " << 0 << std::endl;
   }

   #if 0
   GhostIterator ghostIter;
   atomStorage.begin(ghostIter);
   for ( ; ghostIter.notEnd(); ++ghostIter) {
      std::cout << ghostIter->force() << "  " << 1 << std::endl;
   }
   #endif

}

void ExchangerForceTest::computeForces() {
   zeroForces();
   pairPotential.computeForces();
   bondPotential.computeForces();
   #ifdef INTER_ANGLE
   if (hasAngles) {
      anglePotential.computeForces();
   }
   #endif
   #ifdef INTER_DIHEDRAL
   if (hasDihedrals) {
      dihedralPotential.computeForces();
   }
   #endif
}

void ExchangerForceTest::saveForces()
{
   int id;
   for (id = 0; id < forces.capacity(); ++id) {
      forces[id].zero();
   }
 
   AtomIterator atomIter;
   atomStorage.begin(atomIter);
   for ( ; atomIter.notEnd(); ++atomIter) {
      id = atomIter->id();
      forces[id] = atomIter->force();
   }

   #if 0
   GhostIterator ghostIter;
   atomStorage.begin(ghostIter);
   for ( ; ghostIter.notEnd(); ++ghostIter) {
      id = ghostIter->id();
      forces[id] = ghostIter->force();
   }
   #endif
}

void ExchangerForceTest::exchangeNotify() {
   bondStorage.unsetNTotal();
   #ifdef INTER_ANGLE
   if (hasAngles) {
      angleStorage.unsetNTotal();
   }
   #endif
   #ifdef INTER_DIHEDRAL
   if (hasDihedrals) {
      dihedralStorage.unsetNTotal();
   }
   #endif
}

void ExchangerForceTest::testExchange()
{
   printMethod(TEST_FUNC);

   reverseUpdateFlag = false;
   initialize();

   int  nAtom = 0;    // Number received on this processor.
   int  nAtomAll = 0; // Number received on all processors.
   int  myRank = domain.gridRank();

   // Check that all atoms are within the processor domain.
   AtomIterator  atomIter;
   atomStorage.begin(atomIter);
   for ( ; atomIter.notEnd(); ++atomIter) {
      TEST_ASSERT(domain.isInDomain(atomIter->position()));
   }

   // Check validity of all storage
   TEST_ASSERT(atomStorage.isValid());
   TEST_ASSERT(!atomStorage.isCartesian());
   TEST_ASSERT(bondStorage.isValid(atomStorage, domain.communicator()));
   #ifdef INTER_ANGLE
   if (hasAngles) {
      TEST_ASSERT(angleStorage.isValid(atomStorage, domain.communicator()));
   }
   #endif
   #ifdef INTER_DIHEDRAL
   if (hasDihedrals) {
      TEST_ASSERT(dihedralStorage.isValid(atomStorage, domain.communicator()));
   }
   #endif

   // Initial exchange of atoms and ghosts
   exchanger.exchange();
   exchangeNotify();

   // Check that all atoms are accounted for after ghost exchange.
   nAtom = atomStorage.nAtom();
   communicator().Reduce(&nAtom, &nAtomAll, 1, MPI::INT, MPI::SUM, 0);
   if (myRank == 0) {
      TEST_ASSERT(nAtomAll == atomCount);
   }

   // Check that all local atoms are within the processor domain.
   atomStorage.begin(atomIter);
   for ( ; atomIter.notEnd(); ++atomIter) {
      TEST_ASSERT(domain.isInDomain(atomIter->position()));
   }

   // Check that all ghosts are outside the processor domain.
   GhostIterator ghostIter;
   atomStorage.begin(ghostIter);
   for ( ; ghostIter.notEnd(); ++ghostIter) {
      TEST_ASSERT(!domain.isInDomain(ghostIter->position()));
   }

   // Call isValid() methods of all storage containers.
   TEST_ASSERT(atomStorage.isValid());
   TEST_ASSERT(bondStorage.isValid(atomStorage, boundary, 
               domain.communicator()));
   #ifdef INTER_ANGLE
   if (hasAngles) {
      TEST_ASSERT(angleStorage.isValid(atomStorage, boundary, 
                  domain.communicator()));
   }
   #endif
   #ifdef INTER_DIHEDRAL
   if (hasDihedrals) {
      TEST_ASSERT(dihedralStorage.isValid(atomStorage, boundary,
                  domain.communicator()));
   }
   #endif

   // Displace atoms and then exchange atoms and ghosts
   atomStorage.transformGenToCart(boundary);
   double range = 0.10;
   displaceAtoms(range);
   atomStorage.transformCartToGen(boundary);

   exchanger.exchange();
   exchangeNotify();

   // Call isValid() methods of all storage containers.
   TEST_ASSERT(atomStorage.isValid());
   TEST_ASSERT(bondStorage.isValid(atomStorage, boundary, 
               domain.communicator()));
   #ifdef INTER_ANGLE
   TEST_ASSERT(angleStorage.isValid(atomStorage, boundary, 
               domain.communicator()));
   #endif
   #ifdef INTER_DIHEDRAL
   TEST_ASSERT(dihedralStorage.isValid(atomStorage, boundary,
               domain.communicator()));
   #endif

}

void ExchangerForceTest::testGhostUpdateF() {
   printMethod(TEST_FUNC);
   reverseUpdateFlag = false;
   testGhostUpdate();
}

void ExchangerForceTest::testGhostUpdateR() {
   printMethod(TEST_FUNC);
   reverseUpdateFlag = true;
   testGhostUpdate();
}

void ExchangerForceTest::testGhostUpdate()
{
   initialize();

   int  nAtom  = 0;   // Number of atoms on this processor.
   int  nGhost = 0;   // Number of ghosts on this processor.
   int  nAtomAll = 0; // Number received on all processors.
   int  myRank = domain.gridRank();

<<<<<<< HEAD
   TEST_ASSERT(!atomStorage.isCartesian());

=======
   double range = 0.2;
   displaceAtoms(range);
   atomStorage.clearSnapshot();
>>>>>>> 19b9de7d
   exchanger.exchange();
   exchangeNotify();

   // Check that all atoms are within the processor domain.
   AtomIterator   atomIter;
   atomStorage.begin(atomIter);
   for ( ; atomIter.notEnd(); ++atomIter) {
      TEST_ASSERT(domain.isInDomain(atomIter->position()));
   }

   // Check that all ghosts are outside the processor domain.
   GhostIterator  ghostIter;
   atomStorage.begin(ghostIter);
   for ( ; ghostIter.notEnd(); ++ghostIter) {
      TEST_ASSERT(!domain.isInDomain(ghostIter->position()));
   }

   TEST_ASSERT(atomStorage.isValid());
   TEST_ASSERT(bondStorage.isValid(atomStorage, boundary,
                                   domain.communicator()));
   #ifdef INTER_ANGLE
   if (hasAngles) {
      TEST_ASSERT(angleStorage.isValid(atomStorage, boundary,
                                       domain.communicator()));
   }
   #endif
   #ifdef INTER_DIHEDRAL
   if (hasDihedrals) {
      TEST_ASSERT(dihedralStorage.isValid(atomStorage, boundary, 
                                          domain.communicator()));
   }
   #endif

   // Record number of atoms and ghosts after exchange
   nAtom = atomStorage.nAtom();
   nGhost = atomStorage.nGhost();

   // Displace atoms
   atomStorage.transformGenToCart(boundary);
<<<<<<< HEAD
   double range = 0.05;
   displaceAtoms(range);
=======
   atomStorage.makeSnapshot();
>>>>>>> 19b9de7d

   // Update ghost positions
   exchanger.update();

   // Transform to generalized coordinates
   atomStorage.transformCartToGen(boundary);

   // Check number of atoms and ghosts on each processor is unchanged.
   TEST_ASSERT(nAtom == atomStorage.nAtom());
   TEST_ASSERT(nGhost == atomStorage.nGhost());

   // Check that all atoms are accounted for after atom and ghost exchanges.
   nAtom = atomStorage.nAtom();
   communicator().Reduce(&nAtom, &nAtomAll, 1, MPI::INT, MPI::SUM, 0);
   if (myRank == 0) {
      // std::cout << "Total atom count (post ghost exchange) = " 
      //           << nAtomAll << std::endl;
      TEST_ASSERT(nAtomAll == atomCount);
   }

   TEST_ASSERT(atomStorage.isValid());
   TEST_ASSERT(bondStorage.isValid(atomStorage, boundary, 
                                   domain.communicator()));
   #ifdef INTER_ANGLE
   if (hasAngles) {
      TEST_ASSERT(angleStorage.isValid(atomStorage, boundary, 
                                       domain.communicator()));
   }
   #endif
   #ifdef INTER_DIHEDRAL
   if (hasDihedrals) {
      TEST_ASSERT(dihedralStorage.isValid(atomStorage, boundary, 
                                          domain.communicator()));
   }
   #endif

}

void ExchangerForceTest::testGhostUpdateCycleF() {
   printMethod(TEST_FUNC);
   reverseUpdateFlag = false;
   testGhostUpdateCycle();
}

void ExchangerForceTest::testGhostUpdateCycleR() {
   printMethod(TEST_FUNC);
   reverseUpdateFlag = true;
   testGhostUpdateCycle();
}

void ExchangerForceTest::testGhostUpdateCycle()
{
   initialize();

   int  nAtom  = 0;    // Number of atoms on this processor.
   int  nGhost = 0;    // Number of ghosts on this processor.

   AtomIterator   atomIter;
   GhostIterator  ghostIter;
<<<<<<< HEAD
   double range;
=======

   double range = 0.02;
   //displaceAtoms(range);
>>>>>>> 19b9de7d

   atomStorage.clearSnapshot();
   exchanger.exchange();
   exchangeNotify();
   nAtom = atomStorage.nAtom();
   nGhost = atomStorage.nGhost();

   // Assert that all atoms are within the processor domain.
   atomStorage.begin(atomIter);
   for ( ; atomIter.notEnd(); ++atomIter) {
      TEST_ASSERT(domain.isInDomain(atomIter->position()));
   }

   // Assert that all ghosts are outside the processor domain.
   atomStorage.begin(ghostIter);
   for ( ; ghostIter.notEnd(); ++ghostIter) {
      TEST_ASSERT(!domain.isInDomain(ghostIter->position()));
   }

   TEST_ASSERT(atomStorage.isValid());
   TEST_ASSERT(bondStorage.isValid(atomStorage, boundary, 
                                   domain.communicator()));
   #ifdef INTER_ANGLE
   if (hasAngles) {
      TEST_ASSERT(angleStorage.isValid(atomStorage, boundary, 
                                       domain.communicator()));
   }
   #endif
   #ifdef INTER_DIHEDRAL
   if (hasDihedrals) {
      TEST_ASSERT(dihedralStorage.isValid(atomStorage, boundary, 
                                          domain.communicator()));
   }
   #endif

   // Transform to Cartesian coordinates
   atomStorage.transformGenToCart(boundary);

<<<<<<< HEAD
   range = 0.01;
   for (int i = 0; i < 4; ++i) {
=======
   range = 0.02;
   for (int i=0; i < 4; ++i) {
>>>>>>> 19b9de7d

      TEST_ASSERT(atomStorage.isCartesian());
      displaceAtoms(range);

<<<<<<< HEAD
      for (int j=0; j < 5; ++j) {
=======
      for (int j = 0; j < 2; ++j) {
>>>>>>> 19b9de7d
         exchanger.update();
         TEST_ASSERT(nGhost == atomStorage.nGhost());
         TEST_ASSERT(nAtom == atomStorage.nAtom());
         displaceAtoms(range);
      }

      // Transform to generalized coordinates
      atomStorage.transformCartToGen(boundary);

      atomStorage.clearSnapshot();
      exchanger.exchange();
      exchangeNotify();

      nAtom  = atomStorage.nAtom();
      nGhost = atomStorage.nGhost();

      // Check that all atoms are within the processor domain.
      atomStorage.begin(atomIter);
      for ( ; atomIter.notEnd(); ++atomIter) {
         TEST_ASSERT(domain.isInDomain(atomIter->position()));
      }

      // Check that all ghosts are outside the processor domain.
      atomStorage.begin(ghostIter);
      for ( ; ghostIter.notEnd(); ++ghostIter) {
         TEST_ASSERT(!domain.isInDomain(ghostIter->position()));
      }

      TEST_ASSERT(atomStorage.isValid());
      TEST_ASSERT(bondStorage.isValid(atomStorage, boundary, 
                                      domain.communicator())); 
      #ifdef INTER_ANGLE
      if (hasAngles) {
         TEST_ASSERT(angleStorage.isValid(atomStorage, boundary, 
                                          domain.communicator()));
      }
      #endif
      #ifdef INTER_DIHEDRAL
      if (hasDihedrals) {
         TEST_ASSERT(dihedralStorage.isValid(atomStorage, boundary, 
                                             domain.communicator()));
      }
      #endif

      // Transform to Cartesian coordinates
      atomStorage.transformGenToCart(boundary);
      atomStorage.makeSnapshot();

   }

}

void ExchangerForceTest::testInitialForcesF() {
   printMethod(TEST_FUNC);
   reverseUpdateFlag = false;
   testInitialForces();
}

void ExchangerForceTest::testInitialForcesR() {
   printMethod(TEST_FUNC);
   reverseUpdateFlag = true;
   testInitialForces();
}

void ExchangerForceTest::testInitialForces()
{
   initialize();

   int  nAtom  = 0;    // Number of atoms on this processor.
   int  nGhost = 0;    // Number of ghosts on this processor.

   TEST_ASSERT(!atomStorage.isCartesian());
   atomStorage.clearSnapshot();
   exchanger.exchange();
   exchangeNotify();

   // Record number of atoms and ghosts after exchange
   nAtom = atomStorage.nAtom();
   nGhost = atomStorage.nGhost();

   // Check that all atoms are within the processor domain.
   AtomIterator  atomIter;
   atomStorage.begin(atomIter);
   for ( ; atomIter.notEnd(); ++atomIter) {
      TEST_ASSERT(domain.isInDomain(atomIter->position()));
   }

   // Check that all ghosts are outside the processor domain.
   GhostIterator ghostIter;
   atomStorage.begin(ghostIter);
   for ( ; ghostIter.notEnd(); ++ghostIter) {
      TEST_ASSERT(!domain.isInDomain(ghostIter->position()));
   }

   // Build Cell and Pair lists
   pairPotential.buildCellList();
   atomStorage.transformGenToCart(boundary);
   pairPotential.buildPairList();
   atomStorage.makeSnapshot();

   // Update ghost positions
   exchanger.update();
   atomStorage.transformCartToGen(boundary);

   // Check number of atoms and ghosts on each processor is unchanged.
   TEST_ASSERT(nAtom == atomStorage.nAtom());
   TEST_ASSERT(nGhost == atomStorage.nGhost());

   // Check that all atoms are accounted for after atom and ghost exchanges.
   nAtom = atomStorage.nAtom();
   int  nAtomAll  = 0; // Number received on all processors.
   communicator().Reduce(&nAtom, &nAtomAll, 1, MPI::INT, MPI::SUM, 0);
   int  myRank = domain.gridRank();
   if (myRank == 0) {
      // std::cout << "Total atom count (post ghost exchange) = " 
      //           << nAtomAll << std::endl;
      TEST_ASSERT(nAtomAll == atomCount);
   }

   TEST_ASSERT(atomStorage.isValid());
   TEST_ASSERT(bondStorage.isValid(atomStorage, boundary, 
                                   domain.communicator()));
   #ifdef INTER_ANGLE
   if (hasAngles) {
      TEST_ASSERT(angleStorage.isValid(atomStorage, boundary, 
                                       domain.communicator()));
   }
   #endif
   #ifdef INTER_DIHEDRAL
   if (hasDihedrals) {
      TEST_ASSERT(dihedralStorage.isValid(atomStorage, boundary, 
                                          domain.communicator()));
   }
   #endif

   TEST_ASSERT(pairPotential.reverseUpdateFlag() == reverseUpdateFlag);

   // Transform back to Cartesian
   atomStorage.transformGenToCart(boundary);

   // Compute pair forces etc. with N^2 loop (MethodId = 2)
   pairPotential.setMethodId(2);
   zeroForces();
   pairPotential.computeForces();
   if (reverseUpdateFlag) {
      exchanger.reverseUpdate();
   }
   saveForces();
   int nPairNSq = 0;
   pairPotential.computeNPair(domain.communicator());
   if (domain.communicator().Get_rank() == 0) {
      nPairNSq = pairPotential.nPair();
   }
   double pairEnergyNSq = 0.0;
   pairPotential.unsetEnergy();
   pairPotential.computeEnergy(domain.communicator());
   if (domain.communicator().Get_rank() == 0) {
      pairEnergyNSq = pairPotential.energy();
   }

   // Compute pair forces etc. with pair list (MethodId = 0)
   pairPotential.setMethodId(0); 
   zeroForces();
   pairPotential.computeForces();
   if (reverseUpdateFlag) {
      exchanger.reverseUpdate();
   }
   int nPairList = 0;
   pairPotential.computeNPair(domain.communicator());
   if (domain.communicator().Get_rank() == 0) {
      nPairList = pairPotential.nPair();
   }
   double energyList = 0.0;
   pairPotential.unsetEnergy();
   pairPotential.computeEnergy(domain.communicator());
   if (domain.communicator().Get_rank() == 0) {
      energyList = pairPotential.energy();
   }

   #if 0
   Tensor pairStress;
   pairPotential.unsetStress();
   pairPotential.computeStress(domain.communicator());
   if (domain.communicator().Get_rank() == 0) {
      pairStress = pairPotential.stress();
   }
   Tensor bondStress;
   bondPotential.computeStress(domain.communicator());
   if (domain.communicator().Get_rank() == 0) {
      bondStress = bondPotential.stress();
   }
   #ifdef INTER_ANGLE
   Tensor angleStress;
   if (hasDihedrals) {
      anglePotential.unsetStress();
      anglePotential.computeStress(domain.communicator());
      if (domain.communicator().Get_rank() == 0) {
         angleStress = anglePotential.stress();
      }
   }
   #endif
   #ifdef INTER_DIHEDRAL
   Tensor dihedralStress;
   if (hasDihedrals) {
      dihedralPotential.unsetStress();
      dihedralPotential.computeStress(domain.communicator());
      if (domain.communicator().Get_rank() == 0) {
         dihedralStress = dihedralPotential.stress();
      }
   }
   #endif
   #endif

   // Compare Nsq and PairList values of nPair and Energy
   if (domain.communicator().Get_rank() == 0) {
      TEST_ASSERT(nPairNSq == nPairList);
      TEST_ASSERT(eq(pairEnergyNSq, energyList));
   }

   // Compare NSq and pairlist pair forces, accumulate total
   Vector totForce;
   Vector nodeForce;
   int id, i;
   bool isEqual; 
   nodeForce.zero();
   atomStorage.begin(atomIter);
   for ( ; atomIter.notEnd(); ++atomIter) {
      id = atomIter->id();
      for (i = 0; i < 3; ++i) {
         isEqual = eq(forces[id][i], atomIter->force()[i]);
         if (!isEqual) {
            std::cout << id << "  "
                      << forces[id][i] << "    "
                      << atomIter->force()[i] << std::endl;

         }
         TEST_ASSERT(isEqual);
      }
      nodeForce += atomIter->force();
   }

   // Check that total force is zero (on master node)
   communicator().Reduce(&nodeForce[0], &totForce[0], 3, MPI::DOUBLE, MPI::SUM, 0);
   if (communicator().Get_rank() == 0) {
      TEST_ASSERT(eq(totForce[0], 0.0));
      TEST_ASSERT(eq(totForce[1], 0.0));
      TEST_ASSERT(eq(totForce[2], 0.0));
   }

   // Calculate bond force and check that the total is zero
   zeroForces();
   bondPotential.computeForces();
   if (reverseUpdateFlag) {
      exchanger.reverseUpdate();
   }
   nodeForce.zero();
   atomStorage.begin(atomIter);
   for ( ; atomIter.notEnd(); ++atomIter) {
      nodeForce += atomIter->force();
   }
   communicator().Reduce(&nodeForce[0], &totForce[0], 3, MPI::DOUBLE, MPI::SUM, 0);
   if (communicator().Get_rank() == 0) {
      TEST_ASSERT(eq(totForce[0], 0.0));
      TEST_ASSERT(eq(totForce[1], 0.0));
      TEST_ASSERT(eq(totForce[2], 0.0));
   }

   #if 0
   // Test computeForcesAndStress methods 
   pairPotential.setMethodId(0); // PairList
   zeroForces();
   pairPotential.unsetStress();
   pairPotential.computeForcesAndStress(domain.communicator());
   bondPotential.unsetStress();
   bondPotential.computeForcesAndStress(domain.communicator());
   #ifdef INTER_ANGLE
   if (hasAngles) {
      anglePotential.unsetStress();
      anglePotential.computeForcesAndStress(domain.communicator());
   }
   #endif
   #ifdef INTER_DIHEDRAL
   if (hasDihedrals) {
      dihedralPotential.unsetStress();
      dihedralPotential.computeForcesAndStress(domain.communicator());
   }
   #endif
   if (reverseUpdateFlag) {
      exchanger.reverseUpdate();
   }

   if (domain.communicator().Get_rank() == 0) {
      Tensor pairStress2 = pairPotential.stress();
      Tensor bondStress2;
      bondStress2 = bondPotential.stress();
      for (int i = 0; i < Dimension; ++i) {
         for (int j = 0; j < Dimension; ++j) {
            TEST_ASSERT(eq(pairStress(i, j), pairStress2(i, j)));
            TEST_ASSERT(eq(bondStress(i, j), bondStress2(i, j)));
         }
      }
   }
   atomStorage.begin(atomIter);
   for ( ; atomIter.notEnd(); ++atomIter) {
      id = atomIter->id();
      TEST_ASSERT(eq(forces[id][0], atomIter->force()[0]));
      TEST_ASSERT(eq(forces[id][1], atomIter->force()[1]));
      TEST_ASSERT(eq(forces[id][2], atomIter->force()[2]));
   }
   #endif

}

void ExchangerForceTest::testForceCycleF() {
   printMethod(TEST_FUNC);
   reverseUpdateFlag = true;
   testForceCycle();
}

void ExchangerForceTest::testForceCycleR() {
   printMethod(TEST_FUNC);
   reverseUpdateFlag = false;
   testForceCycle();
}

void ExchangerForceTest::testForceCycle()
{
   initialize();

   // int  nAtom  = 0;    // Number of atoms on this processor.
   // int  nGhost = 0;    // Number of ghosts on this processor.
   bool needExchange;

   TEST_ASSERT(pairPotential.reverseUpdateFlag() == reverseUpdateFlag);

   // double range = 0.1;
   // displaceAtoms(range);

   atomStorage.clearSnapshot();
   TEST_ASSERT(!atomStorage.isCartesian());
   exchanger.exchange();
   exchangeNotify();

   // nAtom = atomStorage.nAtom();
   // nGhost = atomStorage.nGhost();

   // Assert that all atoms are within the processor domain.
   AtomIterator   atomIter;
   atomStorage.begin(atomIter);
   for ( ; atomIter.notEnd(); ++atomIter) {
      TEST_ASSERT(domain.isInDomain(atomIter->position()));
   }

   // Assert that all ghosts are outside the processor domain.
   GhostIterator  ghostIter;
   atomStorage.begin(ghostIter);
   for ( ; ghostIter.notEnd(); ++ghostIter) {
      TEST_ASSERT(!domain.isInDomain(ghostIter->position()));
   }

   TEST_ASSERT(atomStorage.isValid());
   TEST_ASSERT(bondStorage.isValid(atomStorage, boundary, 
                                   domain.communicator()));

   // Calculate forces with PairList
   TEST_ASSERT(!atomStorage.isCartesian());
   //pairPotential.findNeighbors();
   pairPotential.buildCellList();
   atomStorage.transformGenToCart(boundary);
   TEST_ASSERT(atomStorage.isCartesian());
   pairPotential.buildPairList();
   atomStorage.makeSnapshot();
   TEST_ASSERT(atomStorage.isCartesian());

   // Compute forces (Pairlist method)
   pairPotential.setMethodId(0); 
   computeForces();
   if (reverseUpdateFlag) {
      exchanger.reverseUpdate();
   }

   double pairEnergyNSq, energyList, energyF;
   int    nPairNSq, nPairList, nPairF;

   double range = 0.02;

   int i = 0;  // step counter
   int j = 0;  // exchange counter
   for ( ; i < 100; ++i) {

      TEST_ASSERT(atomStorage.isCartesian());
      displaceAtoms(range);

      // Check if exchange and reneighboring is necessary
      needExchange = isExchangeNeeded(pairPotential.skin());
      //needExchange = atomStorage.needExchange(domain.communicator(), 
      //                                        pairPotential.skin());
      
      if (needExchange) {
         //if (domain.isMaster()) {
         //   std::cout << "Step " << i << ",  exchange " << j << std::endl;
         //}
         atomStorage.clearSnapshot();
         TEST_ASSERT(atomStorage.isCartesian());
         atomStorage.transformCartToGen(boundary);
         TEST_ASSERT(!atomStorage.isCartesian());

         exchanger.exchange();
         exchangeNotify();

         // Confirm that all atoms are within the processor domain.
         atomStorage.begin(atomIter);
         for ( ; atomIter.notEnd(); ++atomIter) {
            TEST_ASSERT(domain.isInDomain(atomIter->position()));
         }

         // Confirm that all ghosts are outside the processor domain.
         atomStorage.begin(ghostIter);
         for ( ; ghostIter.notEnd(); ++ghostIter) {
            TEST_ASSERT(!domain.isInDomain(ghostIter->position()));
         }

         // Build cell and pair lists
         pairPotential.buildCellList();
         TEST_ASSERT(!atomStorage.isCartesian());
         atomStorage.transformGenToCart(boundary);
         pairPotential.buildPairList();
         atomStorage.makeSnapshot();
         TEST_ASSERT(atomStorage.isCartesian());

         ++j;

      } else {

         exchanger.update();
      }

      // nAtom  = atomStorage.nAtom();
      // nGhost = atomStorage.nGhost();

      TEST_ASSERT(atomStorage.isValid());
      TEST_ASSERT(bondStorage.isValid(atomStorage, boundary, 
                                      domain.communicator())); 
      #ifdef INTER_ANGLE
      if (hasAngles) {
         TEST_ASSERT(angleStorage.isValid(atomStorage, boundary, 
                                          domain.communicator()));
      }
      #endif
      #ifdef INTER_DIHEDRAL
      if (hasDihedrals) {
         TEST_ASSERT(dihedralStorage.isValid(atomStorage, boundary, 
                                             domain.communicator()));
      }
      #endif

      // Calculate forces by an N^2 loop.
      computeForces();
      if (reverseUpdateFlag) {
         exchanger.reverseUpdate();
      }
      saveForces();
      nPairNSq = 0;
      pairEnergyNSq = 0.0;
      pairPotential.computeNPair(domain.communicator());
      pairPotential.computeEnergy(domain.communicator());
      if (domain.communicator().Get_rank() == 0) {
         nPairNSq = pairPotential.nPair();
         pairEnergyNSq = pairPotential.energy();
      }

      // Calculate forces etc. via pair list.   
      pairPotential.setMethodId(0); // PairList
      computeForces();
      if (reverseUpdateFlag) {
         exchanger.reverseUpdate();
      }
      energyList = 0.0;
      nPairList = 0;
      pairPotential.computeEnergy(domain.communicator());
      pairPotential.computeNPair(domain.communicator());
      if (domain.communicator().Get_rank() == 0) {
         energyList = pairPotential.energy();
         nPairList = pairPotential.nPair();
      }
   
      Vector nodeForce;
      nodeForce.zero();
      int id;
      atomStorage.begin(atomIter);
      for ( ; atomIter.notEnd(); ++atomIter) {
         id = atomIter->id();
         TEST_ASSERT(eq(forces[id][0], atomIter->force()[0]));
         TEST_ASSERT(eq(forces[id][1], atomIter->force()[1]));
         TEST_ASSERT(eq(forces[id][2], atomIter->force()[2]));
         nodeForce += atomIter->force();
      }

      // Check that total force is zero, different methods agree.
      Vector totForce;
      communicator().Reduce(&nodeForce[0], &totForce[0], 3, MPI::DOUBLE, MPI::SUM, 0);
      if (communicator().Get_rank() == 0) {
         TEST_ASSERT(eq(totForce[0], 0.0));
         TEST_ASSERT(eq(totForce[1], 0.0));
         TEST_ASSERT(eq(totForce[2], 0.0));
         TEST_ASSERT(nPairNSq == nPairList);
         TEST_ASSERT(eq(pairEnergyNSq, energyList));
      }

      if (reverseUpdateFlag && needExchange) {

         // Calculate forces via pair list, without reverse communication
         zeroForces();
         pairPotential.setReverseUpdateFlag(false); 
         TEST_ASSERT(atomStorage.isCartesian());
         atomStorage.transformCartToGen(boundary);
         TEST_ASSERT(!atomStorage.isCartesian());
         pairPotential.buildCellList();
         atomStorage.transformGenToCart(boundary);
         pairPotential.buildPairList();
         TEST_ASSERT(atomStorage.isCartesian());
         pairPotential.setMethodId(0);    
         computeForces();
         saveForces();
         nPairF = 0;
         energyF = 0.0;
         pairPotential.computeEnergy(domain.communicator());
         pairPotential.computeNPair(domain.communicator());
         if (domain.communicator().Get_rank() == 0) {
            energyF = pairPotential.energy();
            nPairF = pairPotential.nPair();
         }

         // Compare values for atom forces
         atomStorage.begin(atomIter);
         for ( ; atomIter.notEnd(); ++atomIter) {
            id = atomIter->id();
            TEST_ASSERT(eq(forces[id][0], atomIter->force()[0]));
            TEST_ASSERT(eq(forces[id][1], atomIter->force()[1]));
            TEST_ASSERT(eq(forces[id][2], atomIter->force()[2]));
         }

         // Compare energy and nPair
         if (communicator().Get_rank() == 0) {
            TEST_ASSERT(nPairF == nPairList);
            TEST_ASSERT(eq(energyF, energyList));
         }

         // Reset: Recompute neighbor list for use with reverse communication
         pairPotential.setReverseUpdateFlag(true); 
         TEST_ASSERT(atomStorage.isCartesian());
         atomStorage.transformCartToGen(boundary);
         TEST_ASSERT(!atomStorage.isCartesian());
         //pairPotential.findNeighbors(); 
         pairPotential.buildCellList();
         atomStorage.transformGenToCart(boundary);
         pairPotential.buildPairList();

      }

   }

   #if 0
   if (domain.isMaster()) {
      std::cout << std::endl;
      std::cout << "Step " << i << ",  exchange " << j << std::endl;
   }
   #endif

}

/*
* Determine whether an atom exchange and reneighboring is needed.
*/
bool ExchangerForceTest::isExchangeNeeded(double skin) 
{
   if (!atomStorage.isCartesian()) {
      UTIL_THROW("Error: Coordinates not Cartesian in isExchangeNeeded");
   } 

   // Calculate maximum square displacment on this node
   double maxSqDisp = atomStorage.maxSqDisplacement(); 
   int    needed = 0;
   if (sqrt(maxSqDisp) > 0.5*skin) {
      needed = 1; 
   }

   #if UTIL_MPI
   int neededAll;
   domain.communicator().Allreduce(&needed, &neededAll, 1, MPI::INT, MPI::MAX);
   return bool(neededAll);
   #else
   return bool(needed);
   #endif
}

TEST_BEGIN(ExchangerForceTest)
TEST_ADD(ExchangerForceTest, testExchange)
TEST_ADD(ExchangerForceTest, testGhostUpdateF)
TEST_ADD(ExchangerForceTest, testGhostUpdateR)
TEST_ADD(ExchangerForceTest, testGhostUpdateCycleF)
TEST_ADD(ExchangerForceTest, testGhostUpdateCycleR)
TEST_ADD(ExchangerForceTest, testInitialForcesF)
//TEST_ADD(ExchangerForceTest, testInitialForcesR)
//TEST_ADD(ExchangerForceTest, testForceCycleF)
//TEST_ADD(ExchangerForceTest, testForceCycleR)
TEST_END(ExchangerForceTest)

#endif /* EXCHANGER_TEST_H */<|MERGE_RESOLUTION|>--- conflicted
+++ resolved
@@ -262,11 +262,6 @@
       UTIL_THROW("Atom coordinates not Cartesian in displaceAtoms");
    }
 
-<<<<<<< HEAD
-   Vector ranges;
-   for (int i = 0; i < Dimension; ++i) {
-      ranges[i] = range;
-=======
    // Set displacement ranges in appropriate coordinate system
    // Input parameter is range in Cartesian coordinates
    Vector ranges;
@@ -278,15 +273,11 @@
       for (int i = 0; i < Dimension; ++i) {
          ranges[i] = range/boundary.length(i);
       }
->>>>>>> 19b9de7d
    }
 
    // Iterate over atoms, adding random displacements.
    double min, max;
-<<<<<<< HEAD
    AtomIterator atomIter;
-=======
->>>>>>> 19b9de7d
    for (atomStorage.begin(atomIter); atomIter.notEnd(); ++atomIter) {
       for (int i = 0; i < Dimension; ++i) {
          max = ranges[i];
@@ -532,14 +523,11 @@
    int  nAtomAll = 0; // Number received on all processors.
    int  myRank = domain.gridRank();
 
-<<<<<<< HEAD
    TEST_ASSERT(!atomStorage.isCartesian());
 
-=======
    double range = 0.2;
    displaceAtoms(range);
    atomStorage.clearSnapshot();
->>>>>>> 19b9de7d
    exchanger.exchange();
    exchangeNotify();
 
@@ -579,12 +567,9 @@
 
    // Displace atoms
    atomStorage.transformGenToCart(boundary);
-<<<<<<< HEAD
    double range = 0.05;
    displaceAtoms(range);
-=======
    atomStorage.makeSnapshot();
->>>>>>> 19b9de7d
 
    // Update ghost positions
    exchanger.update();
@@ -644,13 +629,8 @@
 
    AtomIterator   atomIter;
    GhostIterator  ghostIter;
-<<<<<<< HEAD
-   double range;
-=======
-
    double range = 0.02;
    //displaceAtoms(range);
->>>>>>> 19b9de7d
 
    atomStorage.clearSnapshot();
    exchanger.exchange();
@@ -689,22 +669,13 @@
    // Transform to Cartesian coordinates
    atomStorage.transformGenToCart(boundary);
 
-<<<<<<< HEAD
-   range = 0.01;
-   for (int i = 0; i < 4; ++i) {
-=======
    range = 0.02;
    for (int i=0; i < 4; ++i) {
->>>>>>> 19b9de7d
 
       TEST_ASSERT(atomStorage.isCartesian());
       displaceAtoms(range);
 
-<<<<<<< HEAD
-      for (int j=0; j < 5; ++j) {
-=======
       for (int j = 0; j < 2; ++j) {
->>>>>>> 19b9de7d
          exchanger.update();
          TEST_ASSERT(nGhost == atomStorage.nGhost());
          TEST_ASSERT(nAtom == atomStorage.nAtom());
