--- conflicted
+++ resolved
@@ -136,15 +136,13 @@
       /**
       * Return true if the container is valid, or throw an Exception.
       *
-<<<<<<< HEAD
       * This function may be called after completion of atom and group exchange,
       * but before ghost exchange.
-=======
+      *
       * Calls overloaded isValid() function, then checks consistency of atom 
       * pointers with those in an asociated AtomStorage. If hasGhosts is
       * false, the function requires that no group contain a pointer to a ghost 
       * atom. If hasGhosts is true, requires that every Group be complete.
->>>>>>> 19b9de7d
       *
       * \param atomStorage  associated AtomStorage object
       * \param communicator domain communicator 
