#ifndef DDMD_ATOM_STORAGE_CPP
#define DDMD_ATOM_STORAGE_CPP

/*
* Simpatico - Simulation Package for Polymeric and Molecular Liquids
*
* Copyright 2010 - 2012, David Morse (morse012@umn.edu)
* Distributed under the terms of the GNU General Public License.
*/

#include "AtomStorage.h"
#include "AtomIterator.h"
#include "ConstAtomIterator.h"
#include "GhostIterator.h"
#include "ConstGhostIterator.h"
#include <ddMd/chemistry/Group.h>
#include <util/format/Int.h>
#include <util/mpi/MpiLoader.h>
#include <util/global.h>

namespace DdMd
{

   using namespace Util;

   /*
   * Default constructor.
   */
   AtomStorage::AtomStorage()
    : atoms_(),
      atomSet_(),
      atomReservoir_(),
      ghosts_(),
      ghostSet_(),
      ghostReservoir_(),
      map_(),
      newAtomPtr_(0),
      newGhostPtr_(0),
      atomCapacity_(0),
      ghostCapacity_(0),
      totalAtomCapacity_(0),
      maxNAtomLocal_(0),
      maxNGhostLocal_(0),
      #ifdef UTIL_MPI
      nAtomTotal_(),
      maxNAtom_(),
      maxNGhost_(),
      #endif
      locked_(false),
      isInitialized_(false),
      isCartesian_(false)
   {  setClassName("AtomStorage"); }
 
   /*
   * Destructor.
   */
   AtomStorage::~AtomStorage()
   {}

   /*
   * Set parameters and allocate memory.
   */
   void AtomStorage::initialize(int atomCapacity, int ghostCapacity, 
      int totalAtomCapacity)
   {
      atomCapacity_ = atomCapacity;
      ghostCapacity_ = ghostCapacity;
      totalAtomCapacity_ = totalAtomCapacity;
      allocate();
   }

   /*
   * Read parameters and allocate memory.
   */
   void AtomStorage::readParameters(std::istream& in)
   {
      read<int>(in, "atomCapacity", atomCapacity_);
      read<int>(in, "ghostCapacity", ghostCapacity_);
      read<int>(in, "totalAtomCapacity", totalAtomCapacity_);
      allocate();
   }

   /*
   * Load parameters and allocate memory (call on all processors)
   */
   void AtomStorage::loadParameters(Serializable::IArchive& ar)
   {
      loadParameter<int>(ar, "atomCapacity", atomCapacity_);
      loadParameter<int>(ar, "ghostCapacity", ghostCapacity_);
      loadParameter<int>(ar, "totalAtomCapacity", totalAtomCapacity_);
      MpiLoader<Serializable::IArchive> loader(*this, ar);
      loader.load(maxNAtomLocal_);
      loader.load(maxNGhostLocal_);
      allocate();
   }

   /*
   * Save parameters (call only on ioProcessor).
   */
   void AtomStorage::save(Serializable::OArchive& ar)
   {
      ar << atomCapacity_;
      ar << ghostCapacity_;
      ar << totalAtomCapacity_;
      ar << maxNAtomLocal_;
      ar << maxNGhostLocal_;
   }

   /*
   * Allocate and initialize all containers (private).
   */
   void AtomStorage::allocate()
   {
      // Precondition
      if (isInitialized_) {
         UTIL_THROW("AtomStorage can only be initialized once");
      }

      atoms_.allocate(atomCapacity_);
      atomReservoir_.allocate(atomCapacity_);
      atomSet_.allocate(atoms_);
      int i;
      for (i = atomCapacity_ - 1; i >=0; --i) {
          atomReservoir_.push(atoms_[i]);
      }

      ghosts_.allocate(ghostCapacity_);
      ghostReservoir_.allocate(ghostCapacity_);
      ghostSet_.allocate(ghosts_);
      for (i = ghostCapacity_ - 1; i >=0; --i) {
          ghostReservoir_.push(ghosts_[i]);
      }

      map_.allocate(totalAtomCapacity_);
      snapshot_.allocate(atomCapacity_);

      isInitialized_ = true;
   }

   // Local atom mutators

   /*
   * Returns address for a new local Atom.
   */ 
   Atom* AtomStorage::newAtomPtr()
   {
      // Preconditions
      if (newAtomPtr_ != 0) {
         UTIL_THROW("Unregistered newAtomPtr_ still active");
      }
      if (locked_ ) {
         UTIL_THROW("AtomStorage is locked");
      }
      if (atomReservoir_.size() == 0) {
         UTIL_THROW("Cannot pop from empty atomReservoir");
      }

      newAtomPtr_ = &atomReservoir_.pop();
      newAtomPtr_->clear();
      return newAtomPtr_;
   }

   /*
   * Register new local Atom in internal data structures.
   */ 
   void AtomStorage::addNewAtom()
   {
      if (newAtomPtr_ == 0) 
         UTIL_THROW("No active newAtomPtr_");
      if (locked_) 
         UTIL_THROW("AtomStorage is locked");

      // Add to containers.
      map_.addLocal(newAtomPtr_);
      atomSet_.append(*newAtomPtr_);
      newAtomPtr_->setIsGhost(false);

      // De-activate new atom pointer
      newAtomPtr_ = 0;

      // Update statistics
      if (atomSet_.size() > maxNAtomLocal_) {
         maxNAtomLocal_ = atomSet_.size();
      }
   }

   Atom* AtomStorage::addAtom(int id)
   {
      Atom* ptr = newAtomPtr();
      ptr->setId(id);
      addNewAtom();
      return ptr;
   }

   /*
   * Remove a specific local Atom.
   */
   void AtomStorage::removeAtom(Atom* atomPtr)
   {
      map_.removeLocal(atomPtr);
      atomSet_.remove(*atomPtr);
      atomReservoir_.push(*atomPtr);
   }

   /*
   * Remove all local atoms.
   */
   void AtomStorage::clearAtoms()
   {
      // Precondition
      if (locked_) {
         UTIL_THROW("AtomStorage is locked");
      }

      Atom* atomPtr;
      while (atomSet_.size() > 0) {
         atomPtr = &atomSet_.pop();
         map_.removeLocal(atomPtr);
         atomReservoir_.push(*atomPtr);
      }

      // Sanity checks
      if (atomSet_.size() != 0) {
         UTIL_THROW("Nonzero atomSet size at end of clearAtoms");
      }
      if (map_.nLocal() != 0) {
         UTIL_THROW("Nonzero nLocal in atom map at end of clearAtoms");
      }
   }

   // Ghost atom mutators

   /*
   * Return address for a new ghost Atom.
   */ 
   Atom* AtomStorage::newGhostPtr()
   {
      // Preconditions
      if (newGhostPtr_ != 0) 
         UTIL_THROW("Unregistered newGhostPtr_ still active");
      if (locked_ ) 
         UTIL_THROW("AtomStorage is locked");
      if (ghostReservoir_.size() == 0) 
         UTIL_THROW("Atom to pop from empty atomReservoir");

      newGhostPtr_ = &ghostReservoir_.pop();
      newGhostPtr_->clear();
      newGhostPtr_->setIsGhost(true);
      return newGhostPtr_;
   }

   /*
   * Register new ghost Atom to internal data structures.
   */ 
   void AtomStorage::addNewGhost()
   {
      if (newGhostPtr_ == 0) {
         UTIL_THROW("No active newGhostPtr_");
      }
      if (locked_) {
         UTIL_THROW("AtomStorage is locked");
      }

      // Add to containers
      map_.addGhost(newGhostPtr_);
      ghostSet_.append(*newGhostPtr_);
      newGhostPtr_->setIsGhost(true);

      // De-activate new ghost pointer
      newGhostPtr_ = 0;

      // Update statistics
      if (ghostSet_.size() > maxNGhostLocal_) {
         maxNGhostLocal_ = ghostSet_.size();
      }
   }

   Atom* AtomStorage::addGhost(int id)
   {
      Atom* ptr = newGhostPtr();
      ptr->setId(id);
      addNewGhost();
      return ptr;
   }

   /*
   * Remove a specific ghost Atom.
   */
   void AtomStorage::removeGhost(Atom* atomPtr)
   {
      // Precondition
      if (locked_) UTIL_THROW("AtomStorage is locked");

      map_.removeGhost(atomPtr);
      ghostSet_.remove(*atomPtr);
      ghostReservoir_.push(*atomPtr);
   }

   /*
   * Remove all ghosts.
   */
   void AtomStorage::clearGhosts()
   {
      // Precondition
      if (locked_) 
         UTIL_THROW("AtomStorage is locked");

<<<<<<< HEAD
      Atom*  atomPtr;
      while (ghostSet_.size() > 0) {
         atomPtr = &ghostSet_.pop();
         map_.removeGhost(atomPtr);
=======
      // Clear ghosts from the map
      map_.clearGhosts(ghostSet_);

      // Transfer ghosts from the set to the reservoir
      Atom* atomPtr;
      while (ghostSet_.size() > 0) {
         atomPtr = &ghostSet_.pop();
>>>>>>> ad564715
         ghostReservoir_.push(*atomPtr);
      }

      if (ghostSet_.size() != 0) {
         UTIL_THROW("Nonzero ghostSet size at end of clearGhosts");
      }
      if (map_.nGhost() != 0) {
         UTIL_THROW("Nonzero nGhost in map at end of clearGhosts");
      }
<<<<<<< HEAD
=======
      if (map_.nGhostDistinct() != 0) {
         UTIL_THROW("Nonzero nGhostDistinct at end of clearGhosts");
      }
>>>>>>> ad564715
   }

   // Snapshot functions

   /*
   * Record current positions of all local atoms and lock storage.
   */
   void AtomStorage::makeSnapshot()
   {
      // Precondition
      if (!isCartesian()) {
         UTIL_THROW("Error: Coordinates not Cartesian in makeSnapshot");
      }
 
      AtomIterator iter;
      int i = 0;
      for (begin(iter); iter.notEnd(); ++iter) {
         snapshot_[i] = iter->position();
         ++i;
      }
      locked_ = true;
   }

   /*
   * Clear snapshot of local atom positions.
   */
   void AtomStorage::clearSnapshot()
   {
      locked_ = false; 
   }

   /*
   * Return max. sq. displacement of local atoms on this node since snapshot.
   */
   double AtomStorage::maxSqDisplacement()
   {
      if (!isCartesian()) {
         UTIL_THROW("Error: Coordinates not Cartesian in maxSqDisplacement");
      } 
      if (!locked_) {
         UTIL_THROW("Error: AtomStorage not locked in maxSqDisplacement");
      } 
      Vector dr;
      double norm;
      double max = 0.0;
      AtomIterator iter;
      int i = 0;
      for (begin(iter); iter.notEnd(); ++iter) {
         dr.subtract(iter->position(), snapshot_[i]);
         norm = dr.square();
         if (norm > max) {
            max = norm;
         }
         ++i;
      }
      return max;
   }

   // Accessors

   /*
   * Set iterator to beginning of the set of local atoms.
   */
   void AtomStorage::begin(AtomIterator& iterator)
   {  atomSet_.begin(iterator); }
 
   /*
   * Set const iterator to beginning of the set of local atoms.
   */
   void AtomStorage::begin(ConstAtomIterator& iterator) const
   {  atomSet_.begin(iterator); }
 
   /*
   * Set iterator to beginning of the set of ghost atoms.
   */
   void AtomStorage::begin(GhostIterator& iterator)
   {  ghostSet_.begin(iterator); }

   /*
   * Set iterator to beginning of the set of ghost atoms.
   */
   void AtomStorage::begin(ConstGhostIterator& iterator) const
   {  ghostSet_.begin(iterator); }

   /*
   * Transform all atomic coordinates from Cartesian to generalized.
   */
   void AtomStorage::transformCartToGen(const Boundary& boundary) 
   {
      if (!isCartesian()) {
         UTIL_THROW("Error: Coordinates not Cartesian on entry");
      }
      Vector r;
      if (nAtom()) {
         AtomIterator  atomIter;
         for (begin(atomIter); atomIter.notEnd(); ++atomIter) {
            r = atomIter->position();
            boundary.transformCartToGen(r, atomIter->position());
         }
      }
      if (nGhost()) {
         GhostIterator  ghostIter;
         for (begin(ghostIter); ghostIter.notEnd(); ++ghostIter) {
            r = ghostIter->position();
            boundary.transformCartToGen(r, ghostIter->position());
         }
      }
      isCartesian_ = false;
   }

   /*
   * Transform all atomic coordinates from generalized to Cartesian.
   */
   void AtomStorage::transformGenToCart(const Boundary& boundary) 
   {
      if (isCartesian()) {
         UTIL_THROW("Error: Coordinates are Cartesian on entry");
      }
      Vector r;
      if (nAtom()) {
         AtomIterator atomIter;
         for (begin(atomIter); atomIter.notEnd(); ++atomIter) {
            r = atomIter->position();
            boundary.transformGenToCart(r, atomIter->position());
         }
      }
      if (nGhost()) {
         GhostIterator ghostIter;
         for (begin(ghostIter); ghostIter.notEnd(); ++ghostIter) {
            r = ghostIter->position();
            boundary.transformGenToCart(r, ghostIter->position());
         }
      }
      isCartesian_ = true;
   }

   #ifdef UTIL_MPI
   /*
   * Compute, store and return total number of atoms on all processors.
   */
   void AtomStorage::computeNAtomTotal(MPI::Intracomm& communicator)
   {
      // If nAtomTotal is already set, do nothing and return.
      // if (nAtomTotal_.isSet()) return;

      int nAtomLocal = nAtom();
      int nAtomTotal = 0;
      communicator.Reduce(&nAtomLocal, &nAtomTotal, 1, 
                          MPI::INT, MPI::SUM, 0);
      if (communicator.Get_rank() !=0) {
         nAtomTotal = 0;
      }
      nAtomTotal_.set(nAtomTotal);
   }

   void AtomStorage::unsetNAtomTotal()
   {  nAtomTotal_.unset(); }
   #endif

   /*
   * Compute memory usage statistics (call on all processors).
   */
   #ifdef UTIL_MPI
   void AtomStorage::computeStatistics(MPI::Intracomm& communicator)
   #else
   void AtomStorage::computeStatistics()
   #endif
   { 
      #ifdef UTIL_MPI
      int maxNAtomGlobal;
      communicator.Allreduce(&maxNAtomLocal_, &maxNAtomGlobal, 1, 
                             MPI::INT, MPI::MAX);
      maxNAtom_.set(maxNAtomGlobal);
      maxNAtomLocal_ = maxNAtomGlobal;
      #else
      maxNAtom_.set(maxNAtomLocal_);
      #endif

      #ifdef UTIL_MPI
      int maxNGhostGlobal;
      communicator.Allreduce(&maxNGhostLocal_, &maxNGhostGlobal, 1, 
                             MPI::INT, MPI::MAX);
      maxNGhost_.set(maxNGhostGlobal);
      maxNGhostLocal_ = maxNGhostGlobal;
      #else
      maxNGhost_.set(maxNGhostLocal_);
      #endif
   }

   /*
   * Clear all statistics.
   */
   void AtomStorage::clearStatistics() 
   {
      maxNAtomLocal_ = 0;
      maxNAtom_.unset();
      maxNGhostLocal_ = 0;
      maxNGhost_.unset();
   }

   /*
   * Output statistics.
   */
   void AtomStorage::outputStatistics(std::ostream& out)
   {

      out << std::endl;
      out << "AtomStorage" << std::endl;
      out << "NAtom:  max, capacity     " 
                  << Int(maxNAtom_.value(), 10)
                  << Int(atomCapacity_, 10)
                  << std::endl;
      out << "NGhost: max, capacity     " 
                  << Int(maxNGhost_.value(), 10)
                  << Int(ghostCapacity_, 10)
                  << std::endl;
   }

   /*
   * Check validity of this AtomStorage.
   *
   * Returns true if all is ok, or throws an Exception.
   */
   bool AtomStorage::isValid() const
   {
      if (nAtom() + atomReservoir_.size() != atomCapacity_) {
         UTIL_THROW("nAtom + reservoir size != local capacity"); 
      }
      if (nGhost() + ghostReservoir_.size() != ghostCapacity_) {
         UTIL_THROW("nGhost + reservoir size != ghost capacity"); 
<<<<<<< HEAD

      // Test validity of AtomMap.
      map_.isValid();
=======
      }
      if (nGhost() != map_.nGhost()) {
         UTIL_THROW("Inconsistent values of nGhost");
      }
>>>>>>> ad564715

      // Test validity of AtomMap.
      map_.isValid();

      // Iterate over, count and find local atoms on this processor.
      ConstAtomIterator localIter;
      Atom* ptr;
      int j = 0;
      for (begin(localIter); localIter.notEnd(); ++localIter) {
         ++j;
         if (localIter->isGhost()) {
            UTIL_THROW("Atom in atomSet is marked isGhost");
         }
         ptr = map_.find(localIter->id());
         if (ptr == 0) {
            UTIL_THROW("Unable to find local atom returned by iterator"); 
         }
         if (ptr != localIter.get()) {
            UTIL_THROW("Inconsistent find(localIter->id()"); 
         }
      }
      if (j != nAtom()) {
         UTIL_THROW("Number counted by localIterator != nAtom()"); 
      }

      // Iterate over, count and find ghost atoms
      ConstGhostIterator ghostIter;
      j = 0;
      for (begin(ghostIter); ghostIter.notEnd(); ++ghostIter) {
         ++j;
<<<<<<< HEAD
         if (!localIter->isGhost()) {
=======
         if (!ghostIter->isGhost()) {
>>>>>>> ad564715
            UTIL_THROW("Atom in ghostSet is not marked isGhost");
         }
         ptr = map_.find(ghostIter->id());
         if (ptr == 0) {
            UTIL_THROW("find(ghostIter->id()) == 0"); 
         }
         // We do NOT test if ptr == ghostIter.get(), because it is possible
         // to have multiple atoms with the same id on one processor. One to 
         // one correspondence of ids and pointers is guaranteed only for 
         // local atoms.
      }
      #if 0
      if (j != nGhost()) {
         UTIL_THROW("Number counted by ghostIterator != nGhost()"); 
      }
      #endif

      return true;
   }

   #ifdef UTIL_MPI
   /**
   * Return true if the internal state is valid, or throw an Exception.
   *  
   * \param communicator domain communicator for all domain processors.
   */
   bool AtomStorage::isValid(MPI::Intracomm& communicator) const
   {
      isValid();
      nAtomTotal_.isValid(communicator);
      return true;
   }
   #endif

}
#endif<|MERGE_RESOLUTION|>--- conflicted
+++ resolved
@@ -305,12 +305,6 @@
       if (locked_) 
          UTIL_THROW("AtomStorage is locked");
 
-<<<<<<< HEAD
-      Atom*  atomPtr;
-      while (ghostSet_.size() > 0) {
-         atomPtr = &ghostSet_.pop();
-         map_.removeGhost(atomPtr);
-=======
       // Clear ghosts from the map
       map_.clearGhosts(ghostSet_);
 
@@ -318,7 +312,6 @@
       Atom* atomPtr;
       while (ghostSet_.size() > 0) {
          atomPtr = &ghostSet_.pop();
->>>>>>> ad564715
          ghostReservoir_.push(*atomPtr);
       }
 
@@ -328,12 +321,9 @@
       if (map_.nGhost() != 0) {
          UTIL_THROW("Nonzero nGhost in map at end of clearGhosts");
       }
-<<<<<<< HEAD
-=======
       if (map_.nGhostDistinct() != 0) {
          UTIL_THROW("Nonzero nGhostDistinct at end of clearGhosts");
       }
->>>>>>> ad564715
    }
 
    // Snapshot functions
@@ -564,16 +554,10 @@
       }
       if (nGhost() + ghostReservoir_.size() != ghostCapacity_) {
          UTIL_THROW("nGhost + reservoir size != ghost capacity"); 
-<<<<<<< HEAD
-
-      // Test validity of AtomMap.
-      map_.isValid();
-=======
       }
       if (nGhost() != map_.nGhost()) {
          UTIL_THROW("Inconsistent values of nGhost");
       }
->>>>>>> ad564715
 
       // Test validity of AtomMap.
       map_.isValid();
@@ -604,11 +588,7 @@
       j = 0;
       for (begin(ghostIter); ghostIter.notEnd(); ++ghostIter) {
          ++j;
-<<<<<<< HEAD
-         if (!localIter->isGhost()) {
-=======
          if (!ghostIter->isGhost()) {
->>>>>>> ad564715
             UTIL_THROW("Atom in ghostSet is not marked isGhost");
          }
          ptr = map_.find(ghostIter->id());
