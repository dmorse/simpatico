--- conflicted
+++ resolved
@@ -103,8 +103,6 @@
       //@{
 
       /**
-<<<<<<< HEAD
-=======
       * Return pointer to Atom with specified id.
       *
       * This function returns a pointer to an Atom with the specified
@@ -115,7 +113,6 @@
       Atom* find(int atomId) const;  
 
       /**
->>>>>>> 19b9de7d
       * Return the number of local atoms.
       */ 
       int nLocal() const;
