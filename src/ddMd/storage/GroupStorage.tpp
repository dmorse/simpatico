--- conflicted
+++ resolved
@@ -456,15 +456,9 @@
          if (!nTotal_.isSet()) {
             UTIL_THROW("nTotal not set");
          }
-<<<<<<< HEAD
          if (nGroupLocalTotal != N*nTotal()) {
-            std::cout << "nGroupLocalTotal = " << nGroupLocalTotal << std::endl;
-            std::cout << "nTotal*N         = " << N*nTotal() << std::endl;
-=======
-         if (nAtomGroupTotal != N*nTotal()) {
-            Log::file() << "nAtomGroupTotal = " << nAtomGroupTotal << std::endl;
-            Log::file() << "nTotal*N        = " << N*nTotal() << std::endl;
->>>>>>> a4c92d7a
+            Log::file() << "nGroupLocalTotal = " << nGroupLocalTotal << std::endl;
+            Log::file() << "nTotal*N         = " << N*nTotal() << std::endl;
             UTIL_THROW("Discrepancy in number of local atoms in Group objects");
          }
       }
@@ -553,48 +547,12 @@
                               ++nIn;
                            }
                         }
-<<<<<<< HEAD
                      } else { // if atomPtr points to local atom
                         if (atomPtr->plan().exchange(i, j)) {
                            ++nOut;
                         } else {
                            ++nIn;
                         }
-=======
-                     } // end for k (atoms in group)
-                     if (nOut > 0 && nIn > 0) {
-                        choose = true;
-                     }
-                     if (choose) {
-                        groupIter->plan().setGhost(i, j);
-                     } else {
-                        groupIter->plan().clearGhost(i, j);
-                     }
-                  } // end for j = 0, 1
-  
-                  #if 0 
-                  // A complete group may not span both lower (j=0) and upper (j=1) boundaries
-                  if (groupIter->plan().ghost(i, 0) && groupIter->plan().ghost(i, 1)) {
-                     Log::file() << "Direction " << i << std::endl;
-                     Log::file() << "Inner / outer (j=0) = " << inner(i,0) 
-                               << "  " << outer(i, 0) << std::endl;
-                     Log::file() << "Inner / outer (j=1) = " << inner(i,1) 
-                               << "  " << outer(i, 1) << std::endl;
-                     for (k = 0; k < N; ++k) {
-                        atomPtr = groupIter->atomPtr(k);
-                        assert(atomPtr);
-                        coordinate = atomPtr->position()[i];
-                        Log::file() << k << "  " << coordinate;
-                        if (atomPtr->isGhost()) {
-                           Log::file() << " ghost  ";
-                        } else {
-                           Log::file() << " local  "
-                                     << atomPtr->plan().exchange(i, 0) << "  "
-                                     << atomPtr->plan().exchange(i, 1);
-                        }
-                        Log::file() << std::endl;
-                        Log::file() << std::endl;
->>>>>>> a4c92d7a
                      }
                   } // end for k (atoms in group)
                   if (nOut > 0 && nIn > 0) {
@@ -610,25 +568,25 @@
   
                // A complete group may not span both lower (j=0) and upper (j=1) boundaries
                if (groupIter->plan().ghost(i, 0) && groupIter->plan().ghost(i, 1)) {
-                  std::cout << "Direction " << i << std::endl;
-                  std::cout << "Inner / outer (j=0) = " << inner(i,0) 
-                            << "  " << outer(i, 0) << std::endl;
-                  std::cout << "Inner / outer (j=1) = " << inner(i,1) 
-                            << "  " << outer(i, 1) << std::endl;
+                  Log::file() << "Direction " << i << std::endl;
+                  Log::file() << "Inner / outer (j=0) = " << inner(i,0) 
+                              << "  " << outer(i, 0) << std::endl;
+                  Log::file() << "Inner / outer (j=1) = " << inner(i,1) 
+                              << "  " << outer(i, 1) << std::endl;
                   for (k = 0; k < N; ++k) {
                      atomPtr = groupIter->atomPtr(k);
                      assert(atomPtr);
                      coordinate = atomPtr->position()[i];
-                     std::cout << k << "  " << coordinate;
+                     Log::file() << k << "  " << coordinate;
                      if (atomPtr->isGhost()) {
-                        std::cout << " ghost  ";
+                        Log::file() << " ghost  ";
                      } else {
-                        std::cout << " local  "
-                                  << atomPtr->plan().exchange(i, 0) << "  "
-                                  << atomPtr->plan().exchange(i, 1);
+                        Log::file() << " local  "
+                                    << atomPtr->plan().exchange(i, 0) << "  "
+                                    << atomPtr->plan().exchange(i, 1);
                      }
-                     std::cout << std::endl;
-                     std::cout << std::endl;
+                     Log::file() << std::endl;
+                     Log::file() << std::endl;
                   }
                   UTIL_THROW("Group spans both upper and lower boundaries");
                }
