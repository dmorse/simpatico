# ---------------------------------------------------------------------
# File: src/ddMd/patterns.mk
#
# This makefile contains the pattern rule used to compile all sources
# files in the directory tree rooted at directory src/ddMd, which
# contains the source code for the DdMd namespace. It is included by
# all makefile files in this directory tree. 
#
# This file should be included in other makefiles after inclusion of
# the files src/config.mk, src/util/config.mk, src/simp/config.mk, 
# and src/ddMd/config.mk, because this file uses makefile variables
# defined in those files.
#-----------------------------------------------------------------------

# All libraries needed by files in src/ddMd
LIBS=$(ddMd_LIB) $(simp_LIB) $(util_LIB)

# All C preprocessor macro definitions needed in src/ddMd
DEFINES=$(UTIL_DEFS) $(SIMP_DEFS) $(DDMD_DEFS)

# Dependencies of source files in src/ddMd on makefile fragments
MAKE_DEPS= -A$(BLD_DIR)/config.mk
MAKE_DEPS+= -A$(BLD_DIR)/util/config.mk
MAKE_DEPS+= -A$(BLD_DIR)/simp/config.mk
MAKE_DEPS+= -A$(BLD_DIR)/ddMd/config.mk

# Pattern rule to compile all *.cpp class source files in src/ddMd
$(BLD_DIR)/%.o:$(SRC_DIR)/%.cpp
	$(CXX) $(INCLUDES) $(DEFINES) $(CXXFLAGS) -c -o $@ $<
ifdef MAKEDEP
	$(MAKEDEP) $(INCLUDES) $(DEFINES) $(CXX_STD) $(MAKE_DEPS) -S$(SRC_DIR) -B$(BLD_DIR) $<
endif

<<<<<<< HEAD
# Pattern rule to compile all *.cc test programs in src/ddMd
$(BLD_DIR)/% $(BLD_DIR)/%.o: $(SRC_DIR)/%.cc $(LIBS)
	$(CXX) $(CPPFLAGS) $(TESTFLAGS) $(INCLUDES) $(DEFINES) -c -o $@ $<
	$(CXX) $(LDFLAGS) $(INCLUDES) $(DEFINES) -o $(@:.o=) $@ $(LIBS)
=======
# Pattern rule to compile all *.cc test programs in src/ddMd/tests
$(BLD_DIR)/%: $(SRC_DIR)/%.cc $(LIBS)
	$(CXX) $(TESTFLAGS) $(CPPFLAGS) $(INCLUDES) $(DEFINES) -c -o $@.o $<
	$(CXX) $(TESTFLAGS) $(INCLUDES) $(DEFINES) -o $@ $@.o $(LIBS) $(LDFLAGS)
>>>>>>> bfcf054b
ifdef MAKEDEP
	$(MAKEDEP) $(INCLUDES) $(DEFINES) $(CXX_STD) $(MAKE_DEPS) -S$(SRC_DIR) -B$(BLD_DIR) $<
endif
<|MERGE_RESOLUTION|>--- conflicted
+++ resolved
@@ -31,17 +31,11 @@
 	$(MAKEDEP) $(INCLUDES) $(DEFINES) $(CXX_STD) $(MAKE_DEPS) -S$(SRC_DIR) -B$(BLD_DIR) $<
 endif
 
-<<<<<<< HEAD
-# Pattern rule to compile all *.cc test programs in src/ddMd
-$(BLD_DIR)/% $(BLD_DIR)/%.o: $(SRC_DIR)/%.cc $(LIBS)
-	$(CXX) $(CPPFLAGS) $(TESTFLAGS) $(INCLUDES) $(DEFINES) -c -o $@ $<
-	$(CXX) $(LDFLAGS) $(INCLUDES) $(DEFINES) -o $(@:.o=) $@ $(LIBS)
-=======
 # Pattern rule to compile all *.cc test programs in src/ddMd/tests
 $(BLD_DIR)/%: $(SRC_DIR)/%.cc $(LIBS)
-	$(CXX) $(TESTFLAGS) $(CPPFLAGS) $(INCLUDES) $(DEFINES) -c -o $@.o $<
-	$(CXX) $(TESTFLAGS) $(INCLUDES) $(DEFINES) -o $@ $@.o $(LIBS) $(LDFLAGS)
->>>>>>> bfcf054b
+	$(CXX) $(INCLUDES) $(DEFINES) $(TESTFLAGS) -c -o $@.o $<
+	$(CXX) $(INCLUDES) $(DEFINES) $(TESTFLAGS) -o $@ $@.o $(LIBS) $(LDFLAGS)
+	rm -f $@.o
 ifdef MAKEDEP
 	$(MAKEDEP) $(INCLUDES) $(DEFINES) $(CXX_STD) $(MAKE_DEPS) -S$(SRC_DIR) -B$(BLD_DIR) $<
 endif
