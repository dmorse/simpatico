--- conflicted
+++ resolved
@@ -26,44 +26,7 @@
 #
 #      ./configure [options]
 #
-<<<<<<< HEAD
-# Command Line Options: 
-#   
-# Each of the following options enables or disables a feature. Each such
-# options takes 0 or 1 as a required argument, using 1 to denote "enable"
-# and 0 to denote "disable".
-#
-#   -m (0|1)   mpi parallelization         (defines/undefines UTIL_MPI)
-#   -g (0|1)   debugging                   (defines/undefines UTIL_DEBUG)
-#   -b (0|1)   bond potentials             (defines/undefines INTER_ANGLE)
-#   -a (0|1)   angle potentials            (defines/undefines INTER_ANGLE)
-#   -d (0|1)   dihedral potentials         (defines/undefines INTER_DIHEDRAL)
-#   -c (0|1)   coulomb potentials          (defines/undefines INTER_COULOMB)
-#   -e (0|1)   external potentials         (defines/undefines INTER_EXTERNAL)
-#   -l (0|1)   McMd links (mutable bonds)  (defines/undefines MCMD_LINK)
-#   -s (0|1)   McMd shift                  (defines/undefines MCMD_SHIFT)
-#   -f (0|1)   McMd perturbation           (defines/undefines MCMD_PERTURB)
-#   -u (0|1)   DdMd modifiers              (defines/undefines DDMD_MODIFIERS)
-#   -k (0|1)   dependency generation       (defines/undefines MAKEDEP)
-#
-# These command line options do not enable or disable features: 
-#
-#   -j compiler  Chooses a compiler, set COMPILER=compiler in config.mk
-#   -q           query: prints report of options that are enabled / disabled.
-#
-# Examples:
-#
-# To disable debugging and enable angle and dihedral potentials:
-#
-#   >  ./configure -g0 -a1 -d1
-#
-# To set COMPILER=intel in config.mk
-#
-#   >  ./configure -j intel
-#
-=======
 # Call "./configure -h" to print a full list of command line options.
->>>>>>> ac574f1e
 #-----------------------------------------------------------------------
 while getopts "m:g:b:a:d:e:f:l:s:u:k:c:j:qh" opt; do
 
