#ifndef TEXT_FILE_O_ARCHIVE_H
#define TEXT_FILE_O_ARCHIVE_H

/*
* Simpatico - Simulation Package for Polymeric and Molecular Liquids
*
* Copyright 2010 - 2012, David Morse (morse012@umn.edu)
* Distributed under the terms of the GNU General Public License.
*/

#include "Byte.h"
#include "serialize.h"

#include <util/space/Vector.h>
#include <util/space/IntVector.h>

#include <complex>
#include <string>
#include <fstream>

namespace Util
{

   /**
   * Saving archive for character based ostream.
   *
   * \ingroup Archive_Module
   */
   class TextFileOArchive
   {

   public:

      /// Returns true;
      static bool is_saving();

      /// Returns false;
      static bool is_loading();

      /**
      * Constructor.
      */
      TextFileOArchive();

      /**
      * Constructor.
      *
      * \param filename name of file to open for reading.
      */
      TextFileOArchive(std::string filename);

      /**
      * Destructor.
      */
      virtual ~TextFileOArchive();

      /**
      * Get the underlying ifstream by reference.
      */
      std::ofstream& file();

      /**
      * Serialize one object to this archive.
      */
      template <typename T>
      TextFileOArchive& operator & (T& data);

      /**
      * Serialize one object.
      */
      template <typename T>
      TextFileOArchive& operator << (T& data);

      /**
<<<<<<< HEAD
      * Pack one object.
=======
      * Serialize a single T object to file as formatted ascii.
      *
      * \param data object to be written to file
>>>>>>> 418bde70
      */
      template <typename T> 
      void pack(const T& data);

      /**
<<<<<<< HEAD
      * Pack a C array.
      *
      * \param array address of a C array (or first element)
=======
      * Serialize an array of objects to file.
      *
      * \param array C-array of T objects
>>>>>>> 418bde70
      * \param n     number of elements
      */
      template <typename T> 
      void pack(const T* array, int n);

      /**
      * Pack a 2D C array.
      *
      * \param array address of first row (or element) of 2D array
      * \param m     number of rows
      * \param n     number of columns
      */
      template <typename T> 
      void pack(const T* array, int m, int n);

   private:

      /// Pointer to output stream file.
      std::ofstream* filePtr_;

      /// Archive version id.
      unsigned int  version_;

   };

   // Inline methods

   inline bool TextFileOArchive::is_saving()
   {  return true; }

   inline bool TextFileOArchive::is_loading()
   {  return false; }

   // Inline non-static method templates.

   /*
   * Serialize one object.
   */
   template <typename T>
   inline TextFileOArchive& TextFileOArchive::operator & (T& data)
   {   
      serialize(*this, data, version_); 
      return *this;
   }

   /*
   * Serialize one object to this archive.
   */
   template <typename T>
   inline TextFileOArchive& TextFileOArchive::operator << (T& data)
   {   
      serialize(*this, data, version_); 
      return *this;
   }

   // Method templates

   /*
   * Serialize a single object of type T.
   */
   template <typename T>
   inline void TextFileOArchive::pack(const T& data)
   {  *filePtr_ << data << std::endl; }

   /*
<<<<<<< HEAD
   * Pack a single object of type double.
=======
   * Serialize a single object of type double.
>>>>>>> 418bde70
   */
   template <>
   inline void TextFileOArchive::pack(const double& data)
   {  
      filePtr_->setf(std::ios::scientific);
      filePtr_->width(25);
      filePtr_->precision(17);
      *filePtr_ << data << std::endl; 
   }

   /*
   * Serialize a C-array of objects of type T.
   */
   template <typename T>
   inline void TextFileOArchive::pack(const T* array, int n)
   {
      for (int i=0; i < n; ++i) {
        *filePtr_ << array[i] << "  ";
      }
      *filePtr_ << std::endl;
   }

   /*
   * Pack a 2D C-array of objects of type T.
   */
   template <typename T>
   inline void TextFileOArchive::pack(const T* array, int m, int n)
   {
      int i, j;
      for (i=0; i < m; ++i) {
         for (j=0; j < n; ++j) {
            *filePtr_ << array[i*n + j] << "  ";
         }
         *filePtr_ << std::endl;
      }
   }

   /*
   * Serialize a C-array of double values.
   */
   template <>
   inline void TextFileOArchive::pack(const double* array, int n)
   {
      ostreamPtr_->setf(std::ios::scientific);
      ostreamPtr_->precision(17);
      for (int i=0; i < n; ++i) {
        ostreamPtr_->width(25);
        *ostreamPtr_ << array[i] << "  ";
      }
      *ostreamPtr_ << std::endl;
   }

   // Explicit serialize functions for primitive types

   /*
   * Serialize a bool to a TextFileOArchive.
   */
   template <>
   inline void serialize(TextFileOArchive& ar, bool& data, 
                         const unsigned int version)
   {  ar.pack(data); }

   /*
   * Serialize a char to a TextFileOArchive.
   */
   template <>
   inline void serialize(TextFileOArchive& ar, char& data, 
                         const unsigned int version)
   {  ar.pack(data); }

   /*
   * Serialize an unsigned int to a TextFileOArchive.
   */
   template <>
   inline void serialize(TextFileOArchive& ar, unsigned int& data, 
                         const unsigned int version)
   {  ar.pack(data); }

   /*
   * Serialize an int to a TextFileOArchive.
   */
   template <>
   inline void serialize(TextFileOArchive& ar, int& data, 
                         const unsigned int version)
   {  ar.pack(data); }

   /*
   * Serialize an unsigned long int to a TextFileOArchive.
   */
   template <>
   inline void serialize(TextFileOArchive& ar, unsigned long& data,  
                         const unsigned int version)
   {  ar.pack(data); }

   /*
   * Serialize a long int to a TextFileOArchive.
   */
   template <>
   inline void serialize(TextFileOArchive& ar, long& data,  
                         const unsigned int version)
   {  ar.pack(data); }

   /*
   * Serialize a float to a TextFileOArchive.
   */
   template <>
   inline void serialize(TextFileOArchive& ar, float& data, 
                         const unsigned int version)
   {  ar.pack(data); }

   /*
   * Serialize an double to a TextFileOArchive.
   */
   template <>
   inline void serialize(TextFileOArchive& ar, double& data, 
                         const unsigned int version)
   {  ar.pack(data); }

   // Explicit serialize functions for primitive types

   /*
   * Serialize a std::complex<float> to a TextFileOArchive.
   */
   template <>
   inline 
   void serialize(TextFileOArchive& ar, std::complex<float>& data, 
                  const unsigned int version)
   {  ar.pack(data); }

   /*
   * Serialize a std::complex<double> to a TextFileOArchive.
   */
   template <>
   inline 
   void serialize(TextFileOArchive& ar, std::complex<double>& data, 
                  const unsigned int version)
   {  ar.pack(data); }

   /*
   * Serialize a std::string to a TextFileOArchive.
   */
   template <>
   inline void serialize(TextFileOArchive& ar, std::string& data, 
                         const unsigned int version)
   {
      int size = data.size();
      ar.pack(size);
      ar.pack(data);
   }

   // Explicit serialize functions for namespace Util

   /*
   * Serialize a Util::Vector to a TextFileOArchive.
   */
   template <>
   inline void serialize(TextFileOArchive& ar, Vector& data, 
                         const unsigned int version)
   {  ar.pack(data); } 

   /*
   * Serialize a Util::IntVector to a TextFileOArchive.
   */
   template <>
   inline void serialize(TextFileOArchive& ar, IntVector& data, 
                         const unsigned int version)
   {  ar.pack(data); }

}
#endif<|MERGE_RESOLUTION|>--- conflicted
+++ resolved
@@ -60,46 +60,36 @@
       std::ofstream& file();
 
       /**
-      * Serialize one object to this archive.
+      * Save one T object to this archive.
       */
       template <typename T>
       TextFileOArchive& operator & (T& data);
 
       /**
-      * Serialize one object.
+      * Save one T object to this archive.
       */
       template <typename T>
       TextFileOArchive& operator << (T& data);
 
       /**
-<<<<<<< HEAD
-      * Pack one object.
-=======
-      * Serialize a single T object to file as formatted ascii.
+      * Save one T object to this archive.
       *
       * \param data object to be written to file
->>>>>>> 418bde70
       */
       template <typename T> 
       void pack(const T& data);
 
       /**
-<<<<<<< HEAD
-      * Pack a C array.
-      *
-      * \param array address of a C array (or first element)
-=======
-      * Serialize an array of objects to file.
+      * Save a C-array of T objects to this archive.
       *
       * \param array C-array of T objects
->>>>>>> 418bde70
       * \param n     number of elements
       */
       template <typename T> 
       void pack(const T* array, int n);
 
       /**
-      * Pack a 2D C array.
+      * Save a 2D C array to this archive.
       *
       * \param array address of first row (or element) of 2D array
       * \param m     number of rows
@@ -129,7 +119,7 @@
    // Inline non-static method templates.
 
    /*
-   * Serialize one object.
+   * Save one object.
    */
    template <typename T>
    inline TextFileOArchive& TextFileOArchive::operator & (T& data)
@@ -139,7 +129,7 @@
    }
 
    /*
-   * Serialize one object to this archive.
+   * Save one object to this archive.
    */
    template <typename T>
    inline TextFileOArchive& TextFileOArchive::operator << (T& data)
@@ -151,18 +141,14 @@
    // Method templates
 
    /*
-   * Serialize a single object of type T.
+   * Save a single object of type T.
    */
    template <typename T>
    inline void TextFileOArchive::pack(const T& data)
    {  *filePtr_ << data << std::endl; }
 
    /*
-<<<<<<< HEAD
-   * Pack a single object of type double.
-=======
-   * Serialize a single object of type double.
->>>>>>> 418bde70
+   * Save a single object of type double.
    */
    template <>
    inline void TextFileOArchive::pack(const double& data)
@@ -174,7 +160,7 @@
    }
 
    /*
-   * Serialize a C-array of objects of type T.
+   * Save a C-array of objects of type T.
    */
    template <typename T>
    inline void TextFileOArchive::pack(const T* array, int n)
@@ -201,24 +187,24 @@
    }
 
    /*
-   * Serialize a C-array of double values.
+   * Save a C-array of double values.
    */
    template <>
    inline void TextFileOArchive::pack(const double* array, int n)
    {
-      ostreamPtr_->setf(std::ios::scientific);
-      ostreamPtr_->precision(17);
+      filePtr_->setf(std::ios::scientific);
+      filePtr_->precision(17);
       for (int i=0; i < n; ++i) {
-        ostreamPtr_->width(25);
-        *ostreamPtr_ << array[i] << "  ";
+        filePtr_->width(25);
+        *filePtr_ << array[i] << "  ";
       }
-      *ostreamPtr_ << std::endl;
+      *filePtr_ << std::endl;
    }
 
    // Explicit serialize functions for primitive types
 
    /*
-   * Serialize a bool to a TextFileOArchive.
+   * Save a bool to a TextFileOArchive.
    */
    template <>
    inline void serialize(TextFileOArchive& ar, bool& data, 
@@ -226,7 +212,7 @@
    {  ar.pack(data); }
 
    /*
-   * Serialize a char to a TextFileOArchive.
+   * Save a char to a TextFileOArchive.
    */
    template <>
    inline void serialize(TextFileOArchive& ar, char& data, 
@@ -234,7 +220,7 @@
    {  ar.pack(data); }
 
    /*
-   * Serialize an unsigned int to a TextFileOArchive.
+   * Save an unsigned int to a TextFileOArchive.
    */
    template <>
    inline void serialize(TextFileOArchive& ar, unsigned int& data, 
@@ -242,7 +228,7 @@
    {  ar.pack(data); }
 
    /*
-   * Serialize an int to a TextFileOArchive.
+   * Save an int to a TextFileOArchive.
    */
    template <>
    inline void serialize(TextFileOArchive& ar, int& data, 
@@ -250,7 +236,7 @@
    {  ar.pack(data); }
 
    /*
-   * Serialize an unsigned long int to a TextFileOArchive.
+   * Save an unsigned long int to a TextFileOArchive.
    */
    template <>
    inline void serialize(TextFileOArchive& ar, unsigned long& data,  
@@ -258,7 +244,7 @@
    {  ar.pack(data); }
 
    /*
-   * Serialize a long int to a TextFileOArchive.
+   * Save a long int to a TextFileOArchive.
    */
    template <>
    inline void serialize(TextFileOArchive& ar, long& data,  
@@ -266,7 +252,7 @@
    {  ar.pack(data); }
 
    /*
-   * Serialize a float to a TextFileOArchive.
+   * Save a float to a TextFileOArchive.
    */
    template <>
    inline void serialize(TextFileOArchive& ar, float& data, 
@@ -274,7 +260,7 @@
    {  ar.pack(data); }
 
    /*
-   * Serialize an double to a TextFileOArchive.
+   * Save an double to a TextFileOArchive.
    */
    template <>
    inline void serialize(TextFileOArchive& ar, double& data, 
@@ -284,7 +270,7 @@
    // Explicit serialize functions for primitive types
 
    /*
-   * Serialize a std::complex<float> to a TextFileOArchive.
+   * Save a std::complex<float> to a TextFileOArchive.
    */
    template <>
    inline 
@@ -293,7 +279,7 @@
    {  ar.pack(data); }
 
    /*
-   * Serialize a std::complex<double> to a TextFileOArchive.
+   * Save a std::complex<double> to a TextFileOArchive.
    */
    template <>
    inline 
@@ -302,7 +288,7 @@
    {  ar.pack(data); }
 
    /*
-   * Serialize a std::string to a TextFileOArchive.
+   * Save a std::string to a TextFileOArchive.
    */
    template <>
    inline void serialize(TextFileOArchive& ar, std::string& data, 
@@ -316,7 +302,7 @@
    // Explicit serialize functions for namespace Util
 
    /*
-   * Serialize a Util::Vector to a TextFileOArchive.
+   * Save a Util::Vector to a TextFileOArchive.
    */
    template <>
    inline void serialize(TextFileOArchive& ar, Vector& data, 
@@ -324,7 +310,7 @@
    {  ar.pack(data); } 
 
    /*
-   * Serialize a Util::IntVector to a TextFileOArchive.
+   * Save a Util::IntVector to a TextFileOArchive.
    */
    template <>
    inline void serialize(TextFileOArchive& ar, IntVector& data, 
