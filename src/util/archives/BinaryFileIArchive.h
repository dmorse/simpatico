--- conflicted
+++ resolved
@@ -55,23 +55,12 @@
       virtual ~BinaryFileIArchive();
 
       /**
-      * Set the stream.
-      *
-      * \param out output stream to which to write.
-      */
-      void setStream(std::istream& out);
-
-      /**
-<<<<<<< HEAD
       * Get the underlying ifstream by reference.
       */
       std::ifstream& file();
 
       /**
-      * Write one object.
-=======
       * Read one object.
->>>>>>> 418bde70
       */
       template <typename T>
       BinaryFileIArchive& operator & (T& data);
