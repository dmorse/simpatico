#ifndef UTIL_FILE_MASTER_CPP
#define UTIL_FILE_MASTER_CPP

/*
* Simpatico - Simulation Package for Polymeric and Molecular Liquids
*
* Copyright 2010 - 2012, David Morse (morse012@umn.edu)
* Distributed under the terms of the GNU General Public License.
*/

#include "FileMaster.h"
#include <util/global.h>

#include <sstream>

namespace Util
{

   /*
   * Default constructor.
   */
   FileMaster::FileMaster()
    : commandFileName_(),
      inputPrefix_(),
      outputPrefix_(),
      directoryIdPrefix_(),
      rootPrefix_(),
      paramFilePtr_(0),
      commandFilePtr_(0),
      hasDirectoryId_(false),
      isSetParamFileStdIn_(false)
   {  setClassName("FileMaster"); }

   /*
   * Copy constructor.
   */
   FileMaster::FileMaster(const FileMaster& other)
    : inputPrefix_(other.inputPrefix_),
      outputPrefix_(other.outputPrefix_),
      directoryIdPrefix_(other.directoryIdPrefix_),
      rootPrefix_(other.rootPrefix_),
      paramFilePtr_(0),
      commandFilePtr_(0),
      hasDirectoryId_(other.hasDirectoryId_),
      isSetParamFileStdIn_(other.isSetParamFileStdIn_)
   {}

   /*
   * Destructor.
   */
   FileMaster::~FileMaster()
   {
      if (paramFilePtr_) {
         paramFilePtr_->close();
         delete paramFilePtr_;
      }
      if (commandFilePtr_) {
         commandFilePtr_->close();
         delete commandFilePtr_;
      }
   }

   /*
   * Set root prefix for all path names.
   */
   void FileMaster::setRootPrefix(const std::string& rootPrefix)
   {  rootPrefix_ = rootPrefix; }

   /*
   * Set a directory Id prefix.
   */
   void FileMaster::setDirectoryId(int rank)
   {
      std::stringstream sMyId;
      sMyId << rank;
      directoryIdPrefix_ = sMyId.str();
      directoryIdPrefix_ += "/";
      hasDirectoryId_ = true;
   }

   /*
   * Set paramFile() to return std::cin even if a directory id has been set.
   */
   void FileMaster::setParamFileStdIn()
   {  isSetParamFileStdIn_ = true; }

   /*
   * Set the input prefix.
   */
   void FileMaster::setInputPrefix(const std::string& inputPrefix)
   {  inputPrefix_ = inputPrefix; }

   /*
   * Set the output prefix.
   */
   void FileMaster::setOutputPrefix(const std::string& outputPrefix)
   {  outputPrefix_ = outputPrefix; }

   /*
   * Set the output prefix.
   */
   void FileMaster::setCommandFileName(const std::string& commandFileName)
   {  commandFileName_ = commandFileName; }

   /*
   * Read parameters from file.
   */
   void FileMaster::readParameters(std::istream &in)
   {
      read<std::string>(in, "commandFileName",  commandFileName_);
      read<std::string>(in, "inputPrefix",  inputPrefix_);
      read<std::string>(in, "outputPrefix", outputPrefix_);
   }

   #if 0
   /*
   * Load internal state from file.
<<<<<<< HEAD
   */
   void FileMaster::loadParameters(Serializable::IArchive &ar)
   {
      loadParameter<std::string>(ar, "commandFileName",  commandFileName_);
      loadParameter<std::string>(ar, "inputPrefix",  inputPrefix_);
      loadParameter<std::string>(ar, "outputPrefix", outputPrefix_);
      ar >> directoryIdPrefix_;
      ar >> rootPrefix_;
      ar >> hasDirectoryId_;
      ar >> isSetParamFileStdIn_;
   }

   /*
   * Save internal state to file. 
   */
   void FileMaster::save(Serializable::OArchive &ar)
   {
      ar << commandFileName_;
      ar << inputPrefix_;
      ar << outputPrefix_;
      ar << directoryIdPrefix_;
      ar << rootPrefix_;
      ar << hasDirectoryId_;
      ar << isSetParamFileStdIn_;
   }
   
   /*
   * Get the default parameter stream.
=======
>>>>>>> f517af15
   */
   void FileMaster::loadParameters(Serializable::IArchive &ar)
   {
      loadParameter<std::string>(ar, "commandFileName",  commandFileName_);
      loadParameter<std::string>(ar, "inputPrefix",  inputPrefix_);
      loadParameter<std::string>(ar, "outputPrefix", outputPrefix_);
      ar >> directoryIdPrefix_;
      ar >> rootPrefix_;
      ar >> hasDirectoryId_;
      ar >> isSetParamFileStdIn_;
   }

   /*
   * Save internal state to file.
   */
   void FileMaster::save(Serializable::OArchive &ar)
   {
      ar << commandFileName_;
      ar << inputPrefix_;
      ar << outputPrefix_;
      ar << directoryIdPrefix_;
      ar << rootPrefix_;
      ar << hasDirectoryId_;
      ar << isSetParamFileStdIn_;
   }
   #endif

   /*
   * Get the default parameter stream.
   */
   std::istream& FileMaster::paramFile()
   {
      if ((!hasDirectoryId_) || isSetParamFileStdIn_) {
         return std::cin;
      } else {
         if (!paramFilePtr_) {

            // Construct parameter filename
            std::string filename(rootPrefix_);
            if (hasDirectoryId_) {
               filename += directoryIdPrefix_;
            }
            filename += "param";

            // Open parameter input file
            std::ifstream* filePtr = new std::ifstream();
            filePtr->open(filename.c_str());
            if (filePtr->fail()) {
               std::string message = "Error opening parameter file. Filename: ";
               message += filename;
               UTIL_THROW(message.c_str());
            }

            paramFilePtr_ = filePtr;
         }
         return *paramFilePtr_;
      }
   }

   /*
   * Get the command input stream by reference.
   */
   std::istream& FileMaster::commandFile()
   {
      if (commandFileName_ == "paramfile") {
         return paramFile();
      } else {
         if (!commandFilePtr_) {

            // Construct filename "n/param" for processor n
            std::string filename(rootPrefix_);
            if (hasDirectoryId_) {
               filename += directoryIdPrefix_;
            }
            filename += commandFileName_;

            // Open parameter input file
            std::ifstream* filePtr = new std::ifstream();
            filePtr->open(filename.c_str());
            if (filePtr->fail()) {
               std::string message;
               message = "Error opening command file. Filename: ";
               message += filename;
               UTIL_THROW(message.c_str());
            }
            commandFilePtr_ = filePtr;
         }
         return *commandFilePtr_;
      }
   }

   /*
   * Open and return an input file with specified base name
   */
   void
   FileMaster::openInputFile(const std::string& name, std::ifstream& in) const
   {
      // Construct filename = inputPrefix_ + name
      std::string filename(rootPrefix_);
      if (hasDirectoryId_) {
         filename += directoryIdPrefix_;
      }
      filename += inputPrefix_;
      filename += name;

      in.open(filename.c_str());

      // Check for error opening file
      if (in.fail()) {
         std::string message = "Error opening input file. Filename: ";
         message += filename;
         UTIL_THROW(message.c_str());
      }

   }

   /*
   * Open and return an output file named outputPrefix + name
   */
   void
   FileMaster::openOutputFile(const std::string& name, std::ofstream& out)
   const
   {
      // Construct filename = outputPrefix_ + name
      std::string filename(rootPrefix_);
      if (hasDirectoryId_) {
         filename += directoryIdPrefix_;
      }
      filename += outputPrefix_;
      filename += name;

      out.open(filename.c_str());

      // Check for error opening file
      if (out.fail()) {
         std::string message = "Error opening output file. Filename: ";
         message += filename;
         UTIL_THROW(message.c_str());
      }

   }

   /*
   * Open an input restart parameter file.
   */
   void FileMaster::openParamIFile(const std::string& name, const char* ext,
                                   std::ifstream& in) const
   {
      // Construct filename
      std::string filename(rootPrefix_);
      if (hasDirectoryId_ && !isSetParamFileStdIn_) {
         filename += directoryIdPrefix_;
      }
      filename += name;
      filename += ext;

      in.open(filename.c_str());
      if (in.fail()) {
         std::string message = "Error opening input file. Filename: ";
         message += filename;
         UTIL_THROW(message.c_str());
      }
   }

   /*
   * Open a restart parameter file for writing.
   */
   void FileMaster::openParamOFile(const std::string& name, const char* ext,
                                   std::ofstream& out) const
   {
      // Construct filename 
      std::string filename(rootPrefix_);
      if (hasDirectoryId_ && !isSetParamFileStdIn_) {
         filename += directoryIdPrefix_;
      }
      filename += name;
      filename += ext;

      out.open(filename.c_str());
      if (out.fail()) {
         std::string message = "Error opening output file. Filename: ";
         message += filename;
         UTIL_THROW(message.c_str());
      }
   }

   /*
   * Open an input restart dump file.
   */
   void FileMaster::openRestartIFile(const std::string& name, const char* ext,
                                     std::ifstream& in) const
   {
      std::string filename(rootPrefix_);
      if (hasDirectoryId_) {
         filename += directoryIdPrefix_;
      }
      filename += name;
      filename += ext;

      in.open(filename.c_str());
      if (in.fail()) {
         std::string message = "Error opening input file. Filename: ";
         message += filename;
         UTIL_THROW(message.c_str());
      }
   }

   /*
   * Open a restart dump file for writing.
   */
   void FileMaster::openRestartOFile(const std::string& name, const char* ext,
                                     std::ofstream& out) const
   {
      // Construct filename = outputPrefix_ + name
      std::string filename(rootPrefix_);
      if (hasDirectoryId_) {
         filename = directoryIdPrefix_;
      }
      filename += name;
      filename += ext;

      out.open(filename.c_str());

      // Check for error opening file
      if (out.fail()) {
         std::string message = "Error opening output file. Filename: ";
         message += filename;
         UTIL_THROW(message.c_str());
      }
   }

   /*
   * Will paramFile() return std::cin ?
   */
   bool FileMaster::isParamFileStdIn() const
   {  return ((!hasDirectoryId_) || isSetParamFileStdIn_); }

}
#endif<|MERGE_RESOLUTION|>--- conflicted
+++ resolved
@@ -112,10 +112,8 @@
       read<std::string>(in, "outputPrefix", outputPrefix_);
    }
 
-   #if 0
-   /*
-   * Load internal state from file.
-<<<<<<< HEAD
+   /*
+   * Get the default parameter stream.
    */
    void FileMaster::loadParameters(Serializable::IArchive &ar)
    {
@@ -129,7 +127,7 @@
    }
 
    /*
-   * Save internal state to file. 
+   * Save internal state to file.
    */
    void FileMaster::save(Serializable::OArchive &ar)
    {
@@ -141,37 +139,6 @@
       ar << hasDirectoryId_;
       ar << isSetParamFileStdIn_;
    }
-   
-   /*
-   * Get the default parameter stream.
-=======
->>>>>>> f517af15
-   */
-   void FileMaster::loadParameters(Serializable::IArchive &ar)
-   {
-      loadParameter<std::string>(ar, "commandFileName",  commandFileName_);
-      loadParameter<std::string>(ar, "inputPrefix",  inputPrefix_);
-      loadParameter<std::string>(ar, "outputPrefix", outputPrefix_);
-      ar >> directoryIdPrefix_;
-      ar >> rootPrefix_;
-      ar >> hasDirectoryId_;
-      ar >> isSetParamFileStdIn_;
-   }
-
-   /*
-   * Save internal state to file.
-   */
-   void FileMaster::save(Serializable::OArchive &ar)
-   {
-      ar << commandFileName_;
-      ar << inputPrefix_;
-      ar << outputPrefix_;
-      ar << directoryIdPrefix_;
-      ar << rootPrefix_;
-      ar << hasDirectoryId_;
-      ar << isSetParamFileStdIn_;
-   }
-   #endif
 
    /*
    * Get the default parameter stream.
