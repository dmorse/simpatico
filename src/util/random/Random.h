#ifndef UTIL_RANDOM_H
#define UTIL_RANDOM_H

/*
* Simpatico - Simulation Package for Polymeric and Molecular Liquids
*
* Copyright 2010 - 2012, David Morse (morse012@umn.edu)
* Distributed under the terms of the GNU General Public License.
*/

#include <util/param/ParamComposite.h>
#include <util/space/Vector.h>

#include <cmath>

#include <util/random/mersenne/mtrand.h>
#define UTIL_ENGINE MTRand_int32

namespace Util
{

   class Vector;

   /**
   * Random number generator.
   *
   * This class provides functions that return several forms of
   * random numbers, using an internal Mersenne-Twister random 
   * number generator.  
   *
   * The generator may be seeded either by reading a seed from 
   * file, using the readParam() method, or by using setSeed()
   * to set or reset it explicitly. In either case, inputting 
   * a positive integer causes that value to be used as a seed,
   * but inputting a value of 0 causes the use of a seed that 
   * is generated from the system clock. 
   *
   * If the program is compiled with MPI, and MPI is initialized, 
   * then any automatically generated seed is also offset by a 
   * value that depends on the rank of the processor within the 
   * MPI world communicator, so that different processor use
   * different seeds. 
   *
   * \ingroup Random_Module
   */
   class Random : public ParamComposite
   {
 
   public:

      typedef unsigned long SeedType;

      /**
      * Constructor.
      */   
      Random();

      /**
      * Destructor.
      */   
      virtual ~Random();

      /**
      * Read seed from file, initialize RNG.
      *
      * \param in input stream.
      */
      virtual void readParameters(std::istream &in);
   
      /**
      * Load internal state from file.
      *
      * \param ar input/loading archive
      */
      virtual void loadParameters(Serializable::IArchive &ar);
   
      /**
      * Save internal state to file. 
      *
      * \param ar output/saving archive
      */
      virtual void save(Serializable::OArchive &ar);
   
      /**
      * Sets of random seed, and initializes random number generator.
      *
      * \param seed value for random seed (private member variable idum)
      */
      void setSeed(SeedType seed);
   
      /**
      * Return a random floating point number x, uniformly distributed in the
      * range 0 <= x < 1.
      *
      * \return random double precision number
      */
      double uniform();
   
      /**
      * Return a random floating point number x, uniformly distributed in the
      * range range1 <= x < range2.
      *
      * \return random double precision number
      */
      double uniform(double range1, double range2);
   
      /**
      * Return random long int x uniformly distributed in range1 <= x < range2.
      *
      * Parameters range1 and range2 must be within the range of long integers.
      *
      * \return random integer
      */
      long uniformInt(long range1, long range2);
    
      /**
      * Generate a random point in a box.
      *
      * \param  minR[] array of minimum coordinate values along three axes
      * \param  maxR[] array of maximum coordinate values along three axes
      * \param  r[]    random position such that minR[axis] < r[axis] < maxR[axis]
      */
      void getPoint(double minR[], double maxR[], double r[]);
   
      /**
      * Return a Gaussian random number with zero average and unit variance.
      *
      * \return Gaussian distributed random number.
      */
      double gaussian(void);
   
      /**
      * Generate unit vector with uniform probability over the unit sphere
      *
      * \param v random unit vector (upon return)
      */
      void unitVector(Vector& v);
   
      /**
      * Metropolis algorithm for whether to accept a MC move.
      *
      * If ratio > 1, this function return true. If 0 < ratio < 1,
      * this function returns true with probability ratio, and false
      * with probability 1 - ratio.
      *
      * \param  ratio ratio of old to new equilibrium weights
      * \return true if accepted, false if rejected
      */
      bool metropolis(double ratio);

      /** 
      * Choose one of several outcomes with a specified set of probabilities.
      *
      * Precondition: Elements of probability array must add to 1.0
      *
      * \param probability[] array of probabilities, for indices 0,...,size-1
      * \param size          number of options
      *
      * \return random integer index of element of probability[] array
      */
      long drawFrom(double probability[], long size);
    
      /**
      * Serialize to/from an archive.
      */
      template <class Archive>
      void serialize(Archive& ar, const unsigned int version);

      /**
      * Returns value of random seed (private member variable seed_).
      *
      * \return value of random number generator seed.
      */
      long seed();
   
   private:

      /**
      * Uniform random number generator engine.
      */
      UTIL_ENGINE engine_;

      /**
      * Seed value.
      */
      SeedType seed_;

      /// Has a seed been set by readParam() or setSeed()?
      bool isInitialized_;
   
      /**
      * Initialize random number generator.
      */
      void setSeed();
   
   };
  
   // Inline methods 

   /*
   * Get a uniform double precision number.
   */
   inline double Random::uniform()
   {
      // Divide 32 bit integer engine output by 2^32
      return static_cast<double>(engine_()) * (1.0/ 4294967296.0); 
   }
 
   /*
   * Get a uniform double precision number.
   */
   inline double Random::uniform(double range1, double range2)
   {
      // Divide 32 bit integer engine output by 2^32
      double frac = static_cast<double>(engine_()) * (1.0/ 4294967296.0); 
      return range1 + (range2 - range1)*frac; 
   }
 
   /* 
   * Return a random long integer x uniformly distributed in range1 <= x < range2.
   *
   * Parameters range1 and range2 must be within the range of long integers.
   */
   inline long Random::uniformInt(long range1, long range2) {
      double x = uniform(range1, range2);
      return long(x);
   }
   
   /* 
   * Choose one of several outcomes with a specified set of probabilities.
   *
   * Precondition: Elements of probability array must add to 1.0
   *
   * \param probability[] array of probabilities, for indices 0,...,size-1
   * \param size          number of options
   */
   inline long Random::drawFrom(double probability[], long size) {
      double roulette = uniform();
      long   n=0;
      double cumProb = probability[0];
      while ( cumProb < roulette && n < size ) {
         ++n;
         cumProb += probability[n];
      }
      return(n);
   }
   
   /*
   * Get random point within a rectangular prism.
   */
   inline void Random::getPoint(double minR[], double maxR[], double r[]) {
      r[0] = uniform(minR[0], maxR[0]);
      r[1] = uniform(minR[1], maxR[1]);
      r[2] = uniform(minR[2], maxR[2]);
   }
   
   /* 
   * Metropolis criteria for whether to accept a MC move.
   */
   inline bool Random::metropolis(double ratio)
   {
      if ( ratio > 1.0 ) {
         return true;
      } else {
         double ran = uniform();
         if ( ran < ratio ) {
            return true;
         } else {
            return false;
         }
      }
   }

   /* 
   * Returns value of random seed (private member variable idum)
   */
   inline long Random::seed() 
   {  return seed_; }

<<<<<<< HEAD
   /*
   * Serialize to/from an archive.
   */
   template <class Archive>
   void Random::serialize(Archive& ar, const unsigned int version)
   {
      ar & engine_;
      ar & seed_;
   }

} 
#endif
=======
}
#undef UTIL_ENGINE 
#endif // ifndef UTIL_RANDOM_H
>>>>>>> d60beca4
<|MERGE_RESOLUTION|>--- conflicted
+++ resolved
@@ -277,7 +277,6 @@
    inline long Random::seed() 
    {  return seed_; }
 
-<<<<<<< HEAD
    /*
    * Serialize to/from an archive.
    */
@@ -289,9 +288,5 @@
    }
 
 } 
-#endif
-=======
-}
 #undef UTIL_ENGINE 
-#endif // ifndef UTIL_RANDOM_H
->>>>>>> d60beca4
+#endif // ifndef UTIL_RANDOM_H