#ifndef MD_EWALD_POTENTIAL_CPP
#define MD_EWALD_POTENTIAL_CPP

/*
* Simpatico - Simulation Package for Polymeric and Molecular Liquids
*
* Copyright 2010 - 2017, David Morse (morse012@umn.edu)
* Distributed under the terms of the GNU General Public License.
*/

#include "MdEwaldPotential.h" 
#include <mcMd/simulation/System.h>
#include <mcMd/simulation/Simulation.h>
#include <util/space/Vector.h>
#include <util/space/Tensor.h>
#include <util/math/Constants.h>
#include <stdlib.h>

#include <util/boundary/Boundary.h>
#include <cmath>
#include <util/containers/Array.h>
#include <mcMd/chemistry/AtomType.h>

namespace McMd
{

   using namespace Util;

   /*
   * Constructor.
   */
   MdEwaldPotential::MdEwaldPotential(System& system)
    : MdCoulombPotential(),
      ewaldInteraction_(),
      simulationPtr_(&system.simulation()),
      systemPtr_(&system),
      boundaryPtr_(&system.boundary()),
      atomTypesPtr_(&system.simulation().atomTypes())
   {
      //initialize unit tensor.
      const double unitMatrix_[3][3] = { {1,0,0}, {0,1,0}, {0,0,1}};
      Tensor unitTensor_(unitMatrix_);
      // Note: Don't setClassName - using "CoulombPotential" base class name
   }

   /*
   * Destructor (does nothing)
   */
   MdEwaldPotential::~MdEwaldPotential()
   {}

   /*
   * Read parameters and initialize.
   */
   void MdEwaldPotential::readParameters(std::istream& in)
   {
      // Read EwaldInteraction block containing parameters
      bool nextIndent = false;
      addParamComposite(ewaldInteraction_, nextIndent);
      ewaldInteraction_.readParameters(in);

      read<double>(in, "kSpaceCutoff", kSpaceCutoff_);
      kSpaceCutoffSq_ = kSpaceCutoff_*kSpaceCutoff_;

      //Calculate prefactors frequently used in this class.
      double pi = Constants::Pi;
      selfPrefactor_ = ewaldInteraction_.alpha()/(4*sqrt(pi)*pi*ewaldInteraction_.epsilon());
   }

   /*
   * Load internal state from an archive.
   */
   void MdEwaldPotential::loadParameters(Serializable::IArchive &ar)
   {
      bool nextIndent = false;
      addParamComposite(ewaldInteraction_, nextIndent);
      ewaldInteraction_.loadParameters(ar);

      loadParameter<double>(ar, "kSpaceCutoff", kSpaceCutoff_);
      kSpaceCutoffSq_ = kSpaceCutoff_ * kSpaceCutoff_;

      // Calculate selfPrefactor_
      double pi = Constants::Pi;
      selfPrefactor_ = ewaldInteraction_.alpha()/(4*sqrt(pi)*pi*ewaldInteraction_.epsilon());
   }

   /*
   * Save internal state to an archive.
   */
   void MdEwaldPotential::save(Serializable::OArchive &ar)
   {
      ewaldInteraction_.save(ar);
      ar << kSpaceCutoff_;
   }

   /*
   * Get cutfoff wavenumber for long range interaction.
   */
   inline int MdEwaldPotential::nWave() const
   {  return waves_.size(); }

   /*
   * Generate waves using kCutoff; allocate memories for associated variables.
   * Generate vectors for image cell in real sapce using rSpaceCutoff. 
   * Comments:
   *   Only half of waves are stored.
   *   The first index is always non-negative.
   *
   */
   void MdEwaldPotential::makeWaves()
   {
      Vector    b0, b1, b2;    // Recprocal basis vectors.
      Vector    q0, q1, q2, q; // Partial and complete wavevectors.
      Vector    kv;            // Wavevector (as real vector)
      // double    prefactor(-0.25/ewaldInteraction_.alpha()/ewaldInteraction_.alpha());
      // double    kCutoffSq(ewaldInteraction_.kSpaceCutoffSq());
      double    ksq;
      IntVector maxK, k;       // Max and running wave indices.
      int       mink1, mink2;  // Minimum k-indices
      int       j;

      b0 = boundaryPtr_->reciprocalBasisVector(0);
      b1 = boundaryPtr_->reciprocalBasisVector(1);
      b2 = boundaryPtr_->reciprocalBasisVector(2);

      // Get max wave indices and reserve arrays
      double pi2 = 2.0*Constants::Pi;
      for (j=0; j < Dimension; ++j) {
         maxK[j] = 
             ceil(kSpaceCutoff_*boundaryPtr_->bravaisBasisVector(j).abs()/pi2);
         UTIL_CHECK(maxK[j] > 0);
      }

      if (waves_.capacity() == 0) {
         int capacity; 
         capacity = ((2*maxK[0] + 1)*(2*maxK[1] + 1)*(2*maxK[2] + 1) - 1)/2;
         UTIL_CHECK(capacity > 0);
         waves_.reserve(capacity);
         ksq_.reserve(capacity);
         g_.reserve(capacity);
         rho_.reserve(capacity);
         fexp0_.reserve(maxK[0] + 1);
         fexp1_.reserve(2*maxK[1] + 1);
         fexp2_.reserve(2*maxK[2] + 1);
      } else {
         waves_.clear();
         ksq_.clear();
         g_.clear();
         rho_.clear();
         fexp0_.clear();
         fexp1_.clear();
         fexp2_.clear();
      }

      double kCutoffSq = ewaldInteraction_.kSpaceCutoffSq();
      double pi = Constants::Pi;
      double alpha = ewaldInteraction_.alpha();
      double epsilon = ewaldInteraction_.epsilon();
      double prefactor = -0.25/(alpha*alpha);
<<<<<<< HEAD
=======
      selfPrefactor_ = alpha/(4*sqrt(pi)*pi*epsilon);
>>>>>>> 41b3717f

      // Accumulate waves, and wave-related properties.
      base0_ = 0;
      upper0_ = -maxK[0];

      base1_ = maxK[1];
      upper1_ = -base1_;

      base2_ = maxK[2];
      upper2_ = -base2_;

      q0.multiply(b0, -1);
      for (k[0] = 0; k[0] <= maxK[0]; ++k[0]) { 

         // Note: First index always non-negative.
         q0 += b0;

         mink1 = (k[0] == 0 ? 0 : -maxK[1]);
         q1.multiply(b1, mink1 - 1);
         q1 += q0;
         for (k[1] = mink1; k[1] <= maxK[1]; ++k[1]) {
            q1 += b1;

            mink2 = (k[0] == 0 && k[1] == 0 ? 1 : -maxK[2]);
            q.multiply(b2, mink2 - 1);
            q += q1;

            for (k[2] = mink2; k[2] <= maxK[2]; ++k[2]) {
               q += b2;

               ksq = double(q.square());
               if (ksq <= kSpaceCutoffSq_) {

                  if (k[0] > upper0_) upper0_ = k[0];

                  if (k[1] < base1_ ) base1_  = k[1];
                  if (k[1] > upper1_) upper1_ = k[1];

                  if (k[2] < base2_ ) base2_  = k[2];
                  if (k[2] > upper2_) upper2_ = k[2];

                  waves_.append(k);
                  ksq_.append(ksq);
                  g_.append(exp(prefactor*ksq)/ksq);
               }

            } // for k[2]
         } // for k[1]
      } // for k[0]

      // Resize work arrays
      UTIL_CHECK(waves_.size() > 0);
      UTIL_CHECK(upper0_ - base0_ + 1 > 0);
      UTIL_CHECK(upper1_ - base1_ + 1 > 0);
      UTIL_CHECK(upper2_ - base2_ + 1 > 0);
      rho_.resize(waves_.size());
      fexp0_.resize(upper0_ - base0_ + 1);
      fexp1_.resize(upper1_ - base1_ + 1);
      fexp2_.resize(upper2_ - base2_ + 1);

      // Mark waves as updated
      hasWaves_ = true;
   }

   /*
   * Calculate fourier modes of charge density.
   */
   void MdEwaldPotential::computeKSpaceCharge()
   {
      // Compute waves if necessary
      if (!hasWaves()) {
         makeWaves();
      }

      System::MoleculeIterator molIter;
      Molecule::AtomIterator atomIter;
      Vector  rg;     // scaled atom position vector
      IntVector q;    // wave indices
      Vector  qv;     // wave vector
      double  dotqr;  // dot product between q and r
      double  x, y;   // real and imaginary parts of phasor
      double  charge; // atom charge
      double  TwoPi;  // 2.0*pi
      int  i, j;      // array index

      TwoPi = 2.0*Constants::Pi;

      // Clear rho for all waves
      for (i = 0; i < rho_.size(); ++i) {
         rho_[i] = DCMPLX(0.0, 0.0);
      }

      // Loop over species, molecules atoms
      int  nSpecies = simulationPtr_->nSpecies();
      for (int iSpecies = 0; iSpecies < nSpecies; ++iSpecies) {
         systemPtr_->begin(iSpecies, molIter); 
         for ( ; molIter.notEnd(); ++molIter) {
            for (molIter->begin(atomIter); atomIter.notEnd(); ++atomIter) {
               boundaryPtr_->transformCartToGen(atomIter->position(), rg);
               charge = (*atomTypesPtr_)[atomIter->typeId()].charge();

               // Loop over waves
               for (i = 0; i < waves_.size(); ++i) {
                  q = waves_[i];
                  for (j = 0; j < Dimension; ++j) {
                     qv[j] = double(q[j]);
                  }
                  dotqr = rg.dot(qv)*TwoPi;
                  x = charge*cos(dotqr);
                  y = charge*sin(dotqr);
                  rho_[i] += DCMPLX(x, y);
               }

            } // For atoms.
         } // For molecules.
      } // For species.

   }

   /*
   * Add k-space Coulomb forces for all atoms.
   */
   void MdEwaldPotential::addForces()
   {
      System::MoleculeIterator molIter, imolIter, jmolIter;
      Molecule::AtomIterator atomIter, iatomIter, jatomIter;
      Vector  b[Dimension];   // array of reciprocal basis vectors
      Vector  rg;             // scaled atom position vector
      Vector  fg;             // generalized force on atom
      Vector  df;             // force contribution
      IntVector q;            // wave index
      double  charge;         // atom charge
      double  x, y;           // Real and imaginary parts of phasor
      double  TwoPi;          // 2.0*pi
      double  forcePrefactor; // 
 
      DCMPLX  TwoPiIm;       // 2.0*pi*I
      DCMPLX  de, expfactor;
      double  EPS(1.0E-10);  // Tiny number to check if is charge
      double  epsilon = ewaldInteraction_.epsilon();
      double  volume = boundaryPtr_->volume();
      int  nSpecies(simulationPtr_->nSpecies());
      int  type;
      int  i, j;

      // Constants
      TwoPi   = 2.0*Constants::Pi;
      TwoPiIm = TwoPi * Constants::Im;
      // forcePrefactor = -2.0 /(ewaldInteraction_.epsilon()*boundaryPtr_->volume());
      forcePrefactor = -2.0 /(epsilon*volume);

      // Compute Fourier components of charge density.
      computeKSpaceCharge();
    
      // Store reciprocal lattice vectors 
      for (j = 0; j < Dimension; ++j) {
         b[j] = boundaryPtr_->reciprocalBasisVector(j);
      }

      // Loop over species, molecules atoms
      for (int iSpecies = 0; iSpecies < nSpecies; ++iSpecies) {
         systemPtr_->begin(iSpecies, molIter); 
         for ( ; molIter.notEnd(); ++molIter) {
            for (molIter->begin(atomIter); atomIter.notEnd(); ++atomIter) {
               type = atomIter->typeId();
               charge = (*atomTypesPtr_)[type].charge();

               if (fabs(charge) > EPS) {
                  boundaryPtr_->transformCartToGen(atomIter->position(), rg);

                  // Tabulate the exponential factors.
                  fexp0_[0] = exp(TwoPiIm * rg[0] * double(base0_));
                  de = exp(TwoPiIm * rg[0]);
                  for (i = 1; i < fexp0_.size(); ++i) {
                     fexp0_[i] = fexp0_[i-1] * de;
                  }

                  fexp1_[0] = exp(TwoPiIm * rg[1] * double(base1_));
                  de = exp(TwoPiIm * rg[1]);
                  for (i = 1; i < fexp1_.size(); ++i) {
                     fexp1_[i] = fexp1_[i-1] * de;
                  }

                  fexp2_[0] = exp(TwoPiIm * rg[2] * double(base2_));
                  de = exp(TwoPiIm * rg[2]);
                  for (i = 1; i < fexp2_.size(); ++i) {
                     fexp2_[i] = fexp2_[i-1] * de;
                  }

                  // Accumulating forces.
                  fg.zero();
                  for (i = 0; i < waves_.size(); ++i) {
                     q = waves_[i];
                     for (j = 0; j < Dimension; ++j) {
                        df[j] = double(q[j]);
                     }
                     expfactor = fexp0_[q[0]-base0_] * fexp1_[q[1]-base1_] * fexp2_[q[2]-base2_];
                     x = expfactor.real();
                     y = expfactor.imag();
                     df *= g_[i]*( x*rho_[i].imag() - y*rho_[i].real() );
                     fg += df;
                  }
                  fg *= charge*forcePrefactor;
 
                  // Transform to Cartesian coordinates
                  for (j = 0; j < Dimension; ++j) {
                     df.multiply(b[j], fg[j]);
                     atomIter->force() += df;
                  }
               }

            } // for atoms
         } // for molecules
      } // for species
   }

   /*
   * Calculate the k-space contribution to the Coulomb energy.
   */
   void MdEwaldPotential::computeEnergy()
   {
      System::MoleculeIterator imolIter, jmolIter;
      Molecule::AtomIterator iatomIter, jatomIter;
      double kPart = 0.0;
      double x, y,rhoSq;
      int nSpecies(simulationPtr_->nSpecies());


      // Compute Fourier components of charge density.
      computeKSpaceCharge();

      for (int i = 0; i < waves_.size(); ++i) {
         x = rho_[i].real();
         y = rho_[i].imag();
         rhoSq = x*x + y*y;
         kPart += ewaldInteraction_.kSpacePotential(rhoSq, g_[i]);
      }
      kPart *= 0.5 / (ewaldInteraction_.epsilon()*boundaryPtr_->volume());

      // calculate selfnergy part in ewald summation.
      double selfenergy(0.0); //store the self part energy
      double icharge;
      int iAtomType;
      for (int iSpecies = 0; iSpecies < nSpecies; ++iSpecies) {
         systemPtr_->begin(iSpecies, imolIter);
         for ( ; imolIter.notEnd(); ++imolIter) {
            for (imolIter->begin(iatomIter); iatomIter.notEnd(); ++iatomIter) {
               iAtomType = iatomIter->typeId();
               icharge = (*atomTypesPtr_)[iAtomType].charge();
               selfenergy += icharge * icharge;
            }
         }
      } 
      selfenergy *= selfPrefactor_;

      // Correct for conjugate wave contribution in k-part.
      kSpaceEnergy_.set(2.0 * kPart - selfenergy);
   }

   /*
   * Compute the k contribution to stress.
   * computeStress() for coulomb part in MdSystem.cpp is off.
   */
   void MdEwaldPotential::computeStress()
   {
      // Compute Fourier components of charge density.
      computeKSpaceCharge();
    
      int i;
      double x, y; //real and image part of rho[i].
      Tensor K,stressTensor;// temp stress tensor.
      IntVector q;//vector indices.
      Vector qv,q0,q1,q2; //reciprocalVector.
      Vector b0, b1, b2; // reciprocalBasisVector.
      b0 = boundaryPtr_->reciprocalBasisVector(0);
      b1 = boundaryPtr_->reciprocalBasisVector(1);
      b2 = boundaryPtr_->reciprocalBasisVector(2);

      //add a new method in Tensor.h for acquiring unit matrix.
      qv.zero();
      stressTensor.zero();

      double alpha = ewaldInteraction_.alpha();
      double ca = 0.25/(alpha*alpha);
      for (i = 0; i < waves_.size(); ++i) {
         q = waves_[i];
         q0.multiply(b0, q[0]);
         q1.multiply(b1, q[1]);
         q2.multiply(b2, q[2]); 
         qv += q0;
         qv += q1;
         qv += q2;

         K.dyad(qv,qv);
         K *=  -2.0 * (ca + (1.0 / ksq_[i]));
         K.add(unitTensor_, K);
         x = rho_[i].real();
         y = rho_[i].imag();
         K *= g_[i]*( x*x + y*y);
         stressTensor += K;  
      }

      double epsilon = ewaldInteraction_.epsilon();
      double volume = boundaryPtr_->volume(); 
      stressTensor /= (2.0 * epsilon * volume);   

      // Correct for conjugate wave contribution in k-part then set.
      stressTensor *= 2.0; 

      kSpaceStress_.set(stressTensor);
   }

} 
#endif<|MERGE_RESOLUTION|>--- conflicted
+++ resolved
@@ -157,10 +157,7 @@
       double alpha = ewaldInteraction_.alpha();
       double epsilon = ewaldInteraction_.epsilon();
       double prefactor = -0.25/(alpha*alpha);
-<<<<<<< HEAD
-=======
       selfPrefactor_ = alpha/(4*sqrt(pi)*pi*epsilon);
->>>>>>> 41b3717f
 
       // Accumulate waves, and wave-related properties.
       base0_ = 0;
