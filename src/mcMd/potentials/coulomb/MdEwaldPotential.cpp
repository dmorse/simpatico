#ifndef MD_EWALD_POTENTIAL_CPP
#define MD_EWALD_POTENTIAL_CPP

/*
* Simpatico - Simulation Package for Polymeric and Molecular Liquids
*
* Copyright 2010 - 2017, David Morse (morse012@umn.edu)
* Distributed under the terms of the GNU General Public License.
*/

#include "MdEwaldPotential.h" 
#include <mcMd/simulation/System.h>
#include <mcMd/simulation/Simulation.h>
#include <util/space/Vector.h>
#include <util/space/Tensor.h>
#include <util/math/Constants.h>
#include <stdlib.h>

#include <util/boundary/Boundary.h>
#include <cmath>
#include <util/containers/Array.h>
#include <mcMd/chemistry/AtomType.h>

namespace McMd
{

   using namespace Util;

   /*
   * Constructor.
   */
   MdEwaldPotential::MdEwaldPotential(System& system)
    : MdCoulombPotential(),
      ewaldInteraction_(),
      simulationPtr_(&system.simulation()),
      systemPtr_(&system),
      boundaryPtr_(&system.boundary()),
      atomTypesPtr_(&system.simulation().atomTypes())
   {
      // Note: Don't setClassName - using "CoulombPotential" base class name
   }

   /*
   * Destructor (does nothing)
   */
   MdEwaldPotential::~MdEwaldPotential()
   {}

   /*
   * Read parameters and initialize.
   */
   void MdEwaldPotential::readParameters(std::istream& in)
   {
      // Read EwaldInteraction block containing parameters
      bool nextIndent = false;
      addParamComposite(ewaldInteraction_, nextIndent);
      ewaldInteraction_.readParameters(in);
<<<<<<< HEAD

      read<double>(in, "kSpaceCutoff", kSpaceCutoff_);
=======
>>>>>>> 268bed20
   }

   /*
   * Load internal state from an archive.
   */
   void MdEwaldPotential::loadParameters(Serializable::IArchive &ar)
   {
      bool nextIndent = false;
      addParamComposite(ewaldInteraction_, nextIndent);
      ewaldInteraction_.loadParameters(ar);
<<<<<<< HEAD

      loadParameter<double>(ar, "kSpaceCutoff", kSpaceCutoff_);
=======
>>>>>>> 268bed20
   }

   /*
   * Save internal state to an archive.
   */
   void MdEwaldPotential::save(Serializable::OArchive &ar)
   {
      ewaldInteraction_.save(ar);
      ar << kSpaceCutoff_;
   }

   /**
   * Set a parameter value, identified by a string.
   */
   void MdEwaldPotential::set(std::string name, double value)
   {
      if (name == "kSpaceCutoff") {
         kSpaceCutoff_ = value;
      } else {
         ewaldInteraction_.set(name, value); 
      }
      unsetWaves();
   }

   /*
   * Get a parameter value, identified by a string.
   */
   double MdEwaldPotential::get(std::string name) const
   {
      double value;
      if (name == "kSpaceCutoff") {
         value = kSpaceCutoff_;
      } else {
         value = ewaldInteraction_.get(name); 
      }
      return value;
   }

   /*
   * Get cutfoff wavenumber for long range interaction.
   */
   inline int MdEwaldPotential::nWave() const
   {  return waves_.size(); }

   /*
   * Generate waves using kCutoff; allocate memories for associated variables.
   * Generate vectors for image cell in real sapce using rSpaceCutoff. 
   * Comments:
   *   Only half of waves are stored.
   *   The first index is always non-negative.
   *
   */
   void MdEwaldPotential::makeWaves()
   {
      Vector    b0, b1, b2;    // Recprocal basis vectors.
      Vector    q0, q1, q2, q; // Partial and complete wavevectors.
      Vector    kv;            // Wavevector (as real vector)
      double    ksq;
      IntVector maxK, k;       // Max and running wave indices.
      int       mink1, mink2;  // Minimum k-indices
      int       j;

      b0 = boundaryPtr_->reciprocalBasisVector(0);
      b1 = boundaryPtr_->reciprocalBasisVector(1);
      b2 = boundaryPtr_->reciprocalBasisVector(2);

      // Get max wave indices and reserve arrays
      double pi2 = 2.0*Constants::Pi;
      for (j=0; j < Dimension; ++j) {
         maxK[j] = 
             ceil(kSpaceCutoff_*boundaryPtr_->bravaisBasisVector(j).abs()/pi2);
         UTIL_CHECK(maxK[j] > 0);
      }

      if (waves_.capacity() == 0) {
         int capacity; 
         capacity = ((2*maxK[0] + 1)*(2*maxK[1] + 1)*(2*maxK[2] + 1) - 1)/2;
         UTIL_CHECK(capacity > 0);
         waves_.reserve(capacity);
         ksq_.reserve(capacity);
         g_.reserve(capacity);
         rho_.reserve(capacity);
         fexp0_.reserve(maxK[0] + 1);
         fexp1_.reserve(2*maxK[1] + 1);
         fexp2_.reserve(2*maxK[2] + 1);
      } else {
         waves_.clear();
         ksq_.clear();
         g_.clear();
         rho_.clear();
         fexp0_.clear();
         fexp1_.clear();
         fexp2_.clear();
      }

<<<<<<< HEAD
      double alpha = ewaldInteraction_.alpha();
      double prefactor = -0.25/(alpha*alpha);
      double kSpaceCutoffSq = kSpaceCutoff_*kSpaceCutoff_;
=======
>>>>>>> 268bed20

      // Accumulate waves, and wave-related properties.
      base0_ = 0;
      upper0_ = -maxK[0];
      base1_ = maxK[1];
      upper1_ = -base1_;
      base2_ = maxK[2];
      upper2_ = -base2_;
      double kCutoffSq = ewaldInteraction_.kSpaceCutoffSq();

      q0.multiply(b0, -1);
      for (k[0] = 0; k[0] <= maxK[0]; ++k[0]) { 

         // Note: First index always non-negative.
         q0 += b0;

         mink1 = (k[0] == 0 ? 0 : -maxK[1]);
         q1.multiply(b1, mink1 - 1);
         q1 += q0;
         for (k[1] = mink1; k[1] <= maxK[1]; ++k[1]) {
            q1 += b1;

            mink2 = (k[0] == 0 && k[1] == 0 ? 1 : -maxK[2]);
            q.multiply(b2, mink2 - 1);
            q += q1;

            for (k[2] = mink2; k[2] <= maxK[2]; ++k[2]) {
               q += b2;

               ksq = double(q.square());
               if (ksq <= kSpaceCutoffSq) {

                  if (k[0] > upper0_) upper0_ = k[0];

                  if (k[1] < base1_ ) base1_  = k[1];
                  if (k[1] > upper1_) upper1_ = k[1];

                  if (k[2] < base2_ ) base2_  = k[2];
                  if (k[2] > upper2_) upper2_ = k[2];

                  waves_.append(k);
                  ksq_.append(ksq);
                  g_.append(ewaldInteraction_.kSpacePotential(ksq));
               }

            } // for k[2]
         } // for k[1]
      } // for k[0]

      // Resize work arrays
      UTIL_CHECK(waves_.size() > 0);
      UTIL_CHECK(upper0_ - base0_ + 1 > 0);
      UTIL_CHECK(upper1_ - base1_ + 1 > 0);
      UTIL_CHECK(upper2_ - base2_ + 1 > 0);
      rho_.resize(waves_.size());
      fexp0_.resize(upper0_ - base0_ + 1);
      fexp1_.resize(upper1_ - base1_ + 1);
      fexp2_.resize(upper2_ - base2_ + 1);

      // Mark waves as updated
      hasWaves_ = true;
   }

   /*
   * Calculate fourier modes of charge density.
   */
   void MdEwaldPotential::computeKSpaceCharge()
   {
      // Compute waves if necessary
      if (!hasWaves()) {
         makeWaves();
      }

      System::MoleculeIterator molIter;
      Molecule::AtomIterator atomIter;
      Vector  rg;     // scaled atom position vector
      IntVector q;    // wave indices
      Vector  qv;     // wave vector
      double  dotqr;  // dot product between q and r
      double  x, y;   // real and imaginary parts of phasor
      double  charge; // atom charge
      double  TwoPi;  // 2.0*pi
      int  i, j;      // array index

      TwoPi = 2.0*Constants::Pi;

      // Clear rho for all waves
      for (i = 0; i < rho_.size(); ++i) {
         rho_[i] = DCMPLX(0.0, 0.0);
      }

      // Loop over species, molecules atoms
      int  nSpecies = simulationPtr_->nSpecies();
      for (int iSpecies = 0; iSpecies < nSpecies; ++iSpecies) {
         systemPtr_->begin(iSpecies, molIter); 
         for ( ; molIter.notEnd(); ++molIter) {
            for (molIter->begin(atomIter); atomIter.notEnd(); ++atomIter) {
               boundaryPtr_->transformCartToGen(atomIter->position(), rg);
               charge = (*atomTypesPtr_)[atomIter->typeId()].charge();

               // Loop over waves
               for (i = 0; i < waves_.size(); ++i) {
                  q = waves_[i];
                  for (j = 0; j < Dimension; ++j) {
                     qv[j] = double(q[j]);
                  }
                  dotqr = rg.dot(qv)*TwoPi;
                  x = charge*cos(dotqr);
                  y = charge*sin(dotqr);
                  rho_[i] += DCMPLX(x, y);
               }

            } // For atoms.
         } // For molecules.
      } // For species.

   }

   /*
   * Add k-space Coulomb forces for all atoms.
   */
   void MdEwaldPotential::addForces()
   {
      System::MoleculeIterator molIter, imolIter, jmolIter;
      Molecule::AtomIterator atomIter, iatomIter, jatomIter;
      Vector  b[Dimension];   // array of reciprocal basis vectors
      Vector  rg;             // scaled atom position vector
      Vector  fg;             // generalized force on atom
      Vector  df;             // force contribution
      IntVector q;            // wave index
      double  charge;         // atom charge
      double  x, y;           // Real and imaginary parts of phasor
 
      DCMPLX TwoPiIm;       // 2.0*pi*I
      DCMPLX de, expfactor;
      double EPS(1.0E-10);  // Tiny number to check if is charge
      double volume = boundaryPtr_->volume();
      double TwoPi = 2.0*Constants::Pi;
      TwoPiIm = TwoPi * Constants::Im;
      int  nSpecies = simulationPtr_->nSpecies();
      int  type;
      int  i, j;

      // Compute Fourier components of charge density.
      computeKSpaceCharge();
    
      // Store reciprocal lattice vectors 
      for (j = 0; j < Dimension; ++j) {
         b[j] = boundaryPtr_->reciprocalBasisVector(j);
      }

      // Loop over species, molecules atoms
      for (int iSpecies = 0; iSpecies < nSpecies; ++iSpecies) {
         systemPtr_->begin(iSpecies, molIter); 
         for ( ; molIter.notEnd(); ++molIter) {
            for (molIter->begin(atomIter); atomIter.notEnd(); ++atomIter) {
               type = atomIter->typeId();
               charge = (*atomTypesPtr_)[type].charge();

               if (fabs(charge) > EPS) {
                  boundaryPtr_->transformCartToGen(atomIter->position(), rg);

                  // Tabulate the exponential factors.
                  fexp0_[0] = exp(TwoPiIm * rg[0] * double(base0_));
                  de = exp(TwoPiIm * rg[0]);
                  for (i = 1; i < fexp0_.size(); ++i) {
                     fexp0_[i] = fexp0_[i-1] * de;
                  }

                  fexp1_[0] = exp(TwoPiIm * rg[1] * double(base1_));
                  de = exp(TwoPiIm * rg[1]);
                  for (i = 1; i < fexp1_.size(); ++i) {
                     fexp1_[i] = fexp1_[i-1] * de;
                  }

                  fexp2_[0] = exp(TwoPiIm * rg[2] * double(base2_));
                  de = exp(TwoPiIm * rg[2]);
                  for (i = 1; i < fexp2_.size(); ++i) {
                     fexp2_[i] = fexp2_[i-1] * de;
                  }

                  // Accumulating forces.
                  fg.zero();
                  for (i = 0; i < waves_.size(); ++i) {
                     q = waves_[i];
                     for (j = 0; j < Dimension; ++j) {
                        df[j] = double(q[j]);
                     }
                     expfactor = fexp0_[q[0]-base0_] * fexp1_[q[1]-base1_] * fexp2_[q[2]-base2_];
                     x = expfactor.real();
                     y = expfactor.imag();
                     df *= g_[i]*( x*rho_[i].imag() - y*rho_[i].real() );
                     fg += df;
                  }
                  fg *= -2.0*charge/volume;
 
                  // Transform to Cartesian coordinates
                  for (j = 0; j < Dimension; ++j) {
                     df.multiply(b[j], fg[j]);
                     atomIter->force() += df;
                  }
               }

            } // for atoms
         } // for molecules
      } // for species
   }

   /*
   * Calculate the k-space contribution to the Coulomb energy.
   */
   void MdEwaldPotential::computeEnergy()
   {

      // Compute Fourier components of charge density.
      computeKSpaceCharge();

      // Main loop over wavevectors
      double x, y,rhoSq;
      double kPart = 0.0;
      for (int i = 0; i < waves_.size(); ++i) {
         x = rho_[i].real();
         y = rho_[i].imag();
         rhoSq = x*x + y*y;
         kPart += rhoSq*g_[i];
      }
<<<<<<< HEAD
      double epsilon = ewaldInteraction_.epsilon();
      double volume = boundaryPtr_->volume();
      kPart /= epsilon*volume;
      // Note: A factor of 0.5 in the expression for the kspace energy 
      // kpart is cancelled our use of only half the wavevectors

      // calculate selfnergy part in ewald summation.
      double selfEnergy(0.0); //store the self part energy
=======
      kPart *= 0.5 / boundaryPtr_->volume();

      // Calculate self-energy correction to Ewald summation.
      System::MoleculeIterator imolIter;
      Molecule::AtomIterator iatomIter;
      double selfenergy = 0.0; //store the self part energy
>>>>>>> 268bed20
      double icharge;
      int nSpecies = simulationPtr_->nSpecies();
      int iAtomType;
      for (int iSpecies = 0; iSpecies < nSpecies; ++iSpecies) {
         systemPtr_->begin(iSpecies, imolIter);
         for ( ; imolIter.notEnd(); ++imolIter) {
            for (imolIter->begin(iatomIter); iatomIter.notEnd(); ++iatomIter) {
               iAtomType = iatomIter->typeId();
               icharge = (*atomTypesPtr_)[iAtomType].charge();
               selfEnergy += icharge * icharge;
            }
         }
<<<<<<< HEAD
      } 
      double pi = Constants::Pi;
      double alpha = ewaldInteraction_.alpha();
      double selfPrefactor = alpha/(4*sqrt(pi)*pi*epsilon);
      selfEnergy *= selfPrefactor;
=======
      }
      double pi = Constants::Pi;
      double alpha = ewaldInteraction_.alpha();
      double epsilon = ewaldInteraction_.epsilon();
      selfenergy *= alpha/(4*sqrt(pi)*pi*epsilon);
>>>>>>> 268bed20

      // Correct for conjugate wave contribution in k-part.
      kSpaceEnergy_.set(kPart - selfEnergy);
   }

   /*
   * Compute the k contribution to stress.
   * computeStress() for coulomb part in MdSystem.cpp is off.
   */
   void MdEwaldPotential::computeStress()
   {
      // Compute Fourier components of charge density.
      computeKSpaceCharge();
    
      int i;
      double x, y; //real and image part of rho[i].
      Tensor K,stressTensor;// temp stress tensor.
      IntVector q;//vector indices.
      Vector qv,q0,q1,q2; //reciprocalVector.
      Vector b0, b1, b2; // reciprocalBasisVector.
      b0 = boundaryPtr_->reciprocalBasisVector(0);
      b1 = boundaryPtr_->reciprocalBasisVector(1);
      b2 = boundaryPtr_->reciprocalBasisVector(2);

      //add a new method in Tensor.h for acquiring unit matrix.
      qv.zero();
      stressTensor.zero();

      double alpha = ewaldInteraction_.alpha();
      double ca = 0.25/(alpha*alpha);
      for (i = 0; i < waves_.size(); ++i) {
         q = waves_[i];
         q0.multiply(b0, q[0]);
         q1.multiply(b1, q[1]);
         q2.multiply(b2, q[2]); 
         qv += q0;
         qv += q1;
         qv += q2;

         K.dyad(qv,qv);
         K *=  -2.0 * (ca + (1.0 / ksq_[i]));
         K.add(Tensor::Identity, K);
         x = rho_[i].real();
         y = rho_[i].imag();
         K *= g_[i]*( x*x + y*y);
         stressTensor += K;  
      }

      double volume = boundaryPtr_->volume(); 
      stressTensor /= (2.0 * volume);   

      // Correct for conjugate wave contribution in k-part then set.
      stressTensor *= 2.0; 

      kSpaceStress_.set(stressTensor);
   }

} 
#endif<|MERGE_RESOLUTION|>--- conflicted
+++ resolved
@@ -55,11 +55,8 @@
       bool nextIndent = false;
       addParamComposite(ewaldInteraction_, nextIndent);
       ewaldInteraction_.readParameters(in);
-<<<<<<< HEAD
 
       read<double>(in, "kSpaceCutoff", kSpaceCutoff_);
-=======
->>>>>>> 268bed20
    }
 
    /*
@@ -70,11 +67,8 @@
       bool nextIndent = false;
       addParamComposite(ewaldInteraction_, nextIndent);
       ewaldInteraction_.loadParameters(ar);
-<<<<<<< HEAD
 
       loadParameter<double>(ar, "kSpaceCutoff", kSpaceCutoff_);
-=======
->>>>>>> 268bed20
    }
 
    /*
@@ -170,13 +164,6 @@
          fexp2_.clear();
       }
 
-<<<<<<< HEAD
-      double alpha = ewaldInteraction_.alpha();
-      double prefactor = -0.25/(alpha*alpha);
-      double kSpaceCutoffSq = kSpaceCutoff_*kSpaceCutoff_;
-=======
->>>>>>> 268bed20
-
       // Accumulate waves, and wave-related properties.
       base0_ = 0;
       upper0_ = -maxK[0];
@@ -184,7 +171,7 @@
       upper1_ = -base1_;
       base2_ = maxK[2];
       upper2_ = -base2_;
-      double kCutoffSq = ewaldInteraction_.kSpaceCutoffSq();
+      double kSpaceCutoffSq = kSpaceCutoff_*kSpaceCutoff_;
 
       q0.multiply(b0, -1);
       for (k[0] = 0; k[0] <= maxK[0]; ++k[0]) { 
@@ -402,48 +389,32 @@
          rhoSq = x*x + y*y;
          kPart += rhoSq*g_[i];
       }
-<<<<<<< HEAD
-      double epsilon = ewaldInteraction_.epsilon();
       double volume = boundaryPtr_->volume();
-      kPart /= epsilon*volume;
+      kPart /= volume;
       // Note: A factor of 0.5 in the expression for the kspace energy 
       // kpart is cancelled our use of only half the wavevectors
 
-      // calculate selfnergy part in ewald summation.
-      double selfEnergy(0.0); //store the self part energy
-=======
-      kPart *= 0.5 / boundaryPtr_->volume();
-
       // Calculate self-energy correction to Ewald summation.
-      System::MoleculeIterator imolIter;
-      Molecule::AtomIterator iatomIter;
-      double selfenergy = 0.0; //store the self part energy
->>>>>>> 268bed20
-      double icharge;
+      System::MoleculeIterator molIter;
+      Molecule::AtomIterator atomiter;
+      double charge;
+      double selfEnergy = 0.0; 
       int nSpecies = simulationPtr_->nSpecies();
       int iAtomType;
       for (int iSpecies = 0; iSpecies < nSpecies; ++iSpecies) {
-         systemPtr_->begin(iSpecies, imolIter);
-         for ( ; imolIter.notEnd(); ++imolIter) {
-            for (imolIter->begin(iatomIter); iatomIter.notEnd(); ++iatomIter) {
-               iAtomType = iatomIter->typeId();
-               icharge = (*atomTypesPtr_)[iAtomType].charge();
-               selfEnergy += icharge * icharge;
+         systemPtr_->begin(iSpecies, molIter);
+         for ( ; molIter.notEnd(); ++molIter) {
+            for (molIter->begin(atomiter); atomiter.notEnd(); ++atomiter) {
+               iAtomType = atomiter->typeId();
+               charge = (*atomTypesPtr_)[iAtomType].charge();
+               selfEnergy += charge*charge;
             }
          }
-<<<<<<< HEAD
-      } 
-      double pi = Constants::Pi;
-      double alpha = ewaldInteraction_.alpha();
-      double selfPrefactor = alpha/(4*sqrt(pi)*pi*epsilon);
-      selfEnergy *= selfPrefactor;
-=======
       }
       double pi = Constants::Pi;
       double alpha = ewaldInteraction_.alpha();
       double epsilon = ewaldInteraction_.epsilon();
-      selfenergy *= alpha/(4*sqrt(pi)*pi*epsilon);
->>>>>>> 268bed20
+      selfEnergy *= alpha/(4*sqrt(pi)*pi*epsilon);
 
       // Correct for conjugate wave contribution in k-part.
       kSpaceEnergy_.set(kPart - selfEnergy);
@@ -468,35 +439,29 @@
       b1 = boundaryPtr_->reciprocalBasisVector(1);
       b2 = boundaryPtr_->reciprocalBasisVector(2);
 
-      //add a new method in Tensor.h for acquiring unit matrix.
-      qv.zero();
       stressTensor.zero();
-
       double alpha = ewaldInteraction_.alpha();
       double ca = 0.25/(alpha*alpha);
       for (i = 0; i < waves_.size(); ++i) {
          q = waves_[i];
          q0.multiply(b0, q[0]);
          q1.multiply(b1, q[1]);
-         q2.multiply(b2, q[2]); 
-         qv += q0;
+         q2.multiply(b2, q[2]);
+         qv = q0;
          qv += q1;
          qv += q2;
 
          K.dyad(qv,qv);
-         K *=  -2.0 * (ca + (1.0 / ksq_[i]));
+         K *=  -2.0 * (ca + (1.0/ksq_[i]));
          K.add(Tensor::Identity, K);
          x = rho_[i].real();
          y = rho_[i].imag();
-         K *= g_[i]*( x*x + y*y);
+         K *= g_[i]*(x*x + y*y);
          stressTensor += K;  
       }
-
-      double volume = boundaryPtr_->volume(); 
-      stressTensor /= (2.0 * volume);   
-
-      // Correct for conjugate wave contribution in k-part then set.
-      stressTensor *= 2.0; 
+      stressTensor /= boundaryPtr_->volume();
+      // Note: A factor of 0.5 in usual expression for stress is 
+      // cancelled by our use of only half of the wavevectors.   
 
       kSpaceStress_.set(stressTensor);
    }
