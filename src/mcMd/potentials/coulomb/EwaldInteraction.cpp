--- conflicted
+++ resolved
@@ -135,12 +135,6 @@
 
       // Recalculate all derived constants
       rSpaceCutoffSq_ = rSpaceCutoff_ * rSpaceCutoff_;
-<<<<<<< HEAD
-
-      /// Compute prefactors for real space energy and force
-=======
-      kSpaceCutoffSq_ = kSpaceCutoff_ * kSpaceCutoff_;
->>>>>>> 268bed20
       ce_ = 1.0/(epsilon_*4.0*Constants::Pi); 
       cf_ = 2.0*alpha_/sqrt(Constants::Pi);
       cg_ = -0.25/(alpha_*alpha_);
