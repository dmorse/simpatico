<<<<<<< HEAD
#ifndef INTER_NOPAIR
#ifndef MCMD_MD_PAIR_POTENTIAL_CPP
#define MCMD_MD_PAIR_POTENTIAL_CPP

=======
>>>>>>> b3eac7fd
/*
* Simpatico - Simulation Package for Polymeric and Molecular Liquids
*
* Copyright 2010 - 2014, The Regents of the University of Minnesota
* Distributed under the terms of the GNU General Public License.
*/

#include "MdPairPotential.h"
#include <mcMd/simulation/System.h> 
#include <mcMd/simulation/Simulation.h> 
#include <util/boundary/Boundary.h> 

#include <util/global.h> 

#include <fstream>

namespace McMd
{

   using namespace Util;

   /* 
   * Constructor.
   */
   MdPairPotential::MdPairPotential(System& system)
    : ParamComposite(),
      SubSystem(system)
   {  setClassName("MdPairPotential"); }
 
   /* 
   * Destructor. 
   */
   MdPairPotential::~MdPairPotential() 
   {}

   /* 
   * Build the PairList.
   */ 
   void MdPairPotential::buildPairList() 
   {

      // Allocate the pair list, if not already allocated
      if (!pairList_.isAllocated()) {
         double cutoff = maxPairCutoff();
         int atomCapacity = simulation().atomCapacity();
         pairList_.allocate(atomCapacity, maxBoundary_, cutoff);
      }

      // Recalculate the grid for the internal CellList
      pairList_.makeGrid(boundary());

      // Clear all atoms from the internal CellList
      pairList_.clear();

      // Add every atom in this System to the CellList
      System::MoleculeIterator molIter;
      Molecule::AtomIterator   atomIter;
      for (int iSpec=0; iSpec < simulation().nSpecies(); ++iSpec) {
         for (begin(iSpec, molIter); molIter.notEnd(); ++molIter) {
            molIter->begin(atomIter); 
            for ( ; atomIter.notEnd(); ++atomIter) {
               #ifdef MCMD_SHIFT
               boundary().shift(atomIter->position(), atomIter->shift());
               #else
               boundary().shift(atomIter->position());
               #endif
               pairList_.addAtom(*atomIter);
            }
         }
      }

      // Use the completed CellList to build the PairList 
      pairList_.build(boundary());
   }

   /* 
   * Clear the PairList statistical accumulators
   */ 
   void MdPairPotential::clearPairListStatistics() 
   {  pairList_.clearStatistics(); }

   /* 
   * Return true if the pair list is current, false if it is obsolete.
   */
   bool MdPairPotential::isPairListCurrent() 
   { return pairList_.isCurrent(boundary()); }

}<|MERGE_RESOLUTION|>--- conflicted
+++ resolved
@@ -1,10 +1,3 @@
-<<<<<<< HEAD
-#ifndef INTER_NOPAIR
-#ifndef MCMD_MD_PAIR_POTENTIAL_CPP
-#define MCMD_MD_PAIR_POTENTIAL_CPP
-
-=======
->>>>>>> b3eac7fd
 /*
 * Simpatico - Simulation Package for Polymeric and Molecular Liquids
 *
