/*
* Simpatico - Simulation Package for Polymeric and Molecular Liquids
*
* Copyright 2010 - 2014, The Regents of the University of Minnesota
* Distributed under the terms of the GNU General Public License.
*/

#include "MdPairPotential.h"
#include <mcMd/simulation/System.h> 
#include <mcMd/simulation/Simulation.h> 
#include <util/boundary/Boundary.h> 

#include <util/global.h> 

#include <fstream>

namespace McMd
{

   using namespace Util;

   /* 
   * Constructor.
   */
   MdPairPotential::MdPairPotential(System& system)
    : ParamComposite(),
      SubSystem(system)
   {  setClassName("MdPairPotential"); }
 
   /* 
   * Destructor. 
   */
   MdPairPotential::~MdPairPotential() 
   {}

   /* 
   * Build the PairList.
   */ 
   void MdPairPotential::buildPairList() 
   {

<<<<<<< HEAD
      // Allocate the pair list, if not already allocated
      if (!pairList_.isAllocated()) {
         double cutoff = maxPairCutoff();
         int atomCapacity = simulation().atomCapacity();
         pairList_.allocate(atomCapacity, maxBoundary_, cutoff);
      }

      // Recalculate the grid for the internal CellList
      pairList_.makeGrid(boundary());

      // Clear all atoms from the internal CellList
      pairList_.clear();
=======
      // Setup an empty pair list and internal cell list.
      pairList_.setup(boundary());
>>>>>>> 6c86958e

      // Add every atom in this System to the CellList
      System::MoleculeIterator molIter;
      Molecule::AtomIterator   atomIter;
      for (int iSpec=0; iSpec < simulation().nSpecies(); ++iSpec) {
         for (begin(iSpec, molIter); molIter.notEnd(); ++molIter) {
            molIter->begin(atomIter); 
            for ( ; atomIter.notEnd(); ++atomIter) {
               #ifdef MCMD_SHIFT
               boundary().shift(atomIter->position(), atomIter->shift());
               #else
               boundary().shift(atomIter->position());
               #endif
               pairList_.addAtom(*atomIter);
            }
         }
      }

      // Use the completed CellList to build the PairList 
      pairList_.build(boundary());
   }

   /* 
   * Clear the PairList statistical accumulators
   */ 
   void MdPairPotential::clearPairListStatistics() 
   {  pairList_.clearStatistics(); }

   /* 
   * Return true if the pair list is current, false if it is obsolete.
   */
   bool MdPairPotential::isPairListCurrent() 
   { return pairList_.isCurrent(boundary()); }

}<|MERGE_RESOLUTION|>--- conflicted
+++ resolved
@@ -39,25 +39,16 @@
    void MdPairPotential::buildPairList() 
    {
 
-<<<<<<< HEAD
-      // Allocate the pair list, if not already allocated
-      if (!pairList_.isAllocated()) {
-         double cutoff = maxPairCutoff();
-         int atomCapacity = simulation().atomCapacity();
-         pairList_.allocate(atomCapacity, maxBoundary_, cutoff);
-      }
+      // FIX THIS: Lost code here during merge to initialize on first 
+      // call in merge, which was implemented in coulomb branch on 
+      // before merge from devel. This needs to be fixed.
+      // Plan: Implement this policy in the devel branch and then merge
+      // back into coulomb.
 
-      // Recalculate the grid for the internal CellList
-      pairList_.makeGrid(boundary());
+      // Set up an empty PairList with an empty internal CellList.
+      pairList_.setup(boundary());
 
-      // Clear all atoms from the internal CellList
-      pairList_.clear();
-=======
-      // Setup an empty pair list and internal cell list.
-      pairList_.setup(boundary());
->>>>>>> 6c86958e
-
-      // Add every atom in this System to the CellList
+      // Add every Atom in this System to the CellList
       System::MoleculeIterator molIter;
       Molecule::AtomIterator   atomIter;
       for (int iSpec=0; iSpec < simulation().nSpecies(); ++iSpec) {
