--- conflicted
+++ resolved
@@ -210,24 +210,13 @@
          UTIL_THROW("nDihedralType must be >= 0");
       }
       #endif
-<<<<<<< HEAD
       #ifdef INTER_COULOMB
-      read<int>(in, "hasCoulomb", hasCoulomb_);
+      hasCoulomb_ = 0;
+      read<int>(in, "hasCoulomb", hasCoulomb_, false); // optional
       if ((hasCoulomb_ != 0) && (hasCoulomb_ != 1)) {
          UTIL_THROW("hasCoulomb must be 0 or 1");
       }
       #endif
-      #ifdef INTER_EXTERNAL
-      read<int>(in, "hasExternal", hasExternal_);
-      if ((hasExternal_ != 0) && (hasExternal_ != 1)) {
-         UTIL_THROW("hasExternal must be 0 or 1");
-      }
-      #endif
-      #ifdef MCMD_LINK
-      read<int>(in, "nLinkType", nLinkType_);
-      if (nLinkType_ < 0) {
-         UTIL_THROW("nLinkType must be >= 0");
-=======
       #ifdef MCMD_LINK
       nLinkType_ = 0;
       read<int>(in, "nLinkType", nLinkType_, false); // optional
@@ -240,7 +229,6 @@
       read<int>(in, "hasExternal", hasExternal_, false); // optional
       if (hasExternal_ < 0) {
          UTIL_THROW("hasExternal must be >= 0");
->>>>>>> 472c9cdf
       }
       #endif
       #ifdef INTER_TETHER
@@ -290,21 +278,17 @@
       nDihedralType_ = 0;
       loadParameter<int>(ar, "nDihedralType", nDihedralType_, false);
       #endif
-<<<<<<< HEAD
       #ifdef INTER_COULOMB
-      loadParameter<int>(ar, "hasCoulomb", hasCoulomb_);
-=======
+      hasCoulomb_ = false;
+      loadParameter<int>(ar, "hasCoulomb", hasCoulomb_, false);
+      #endif
       #ifdef MCMD_LINK
       nLinkType_ = 0;
       loadParameter<int>(ar, "nLinkType", nLinkType_, false);
->>>>>>> 472c9cdf
       #endif
       #ifdef INTER_EXTERNAL
       hasExternal_ = false;
       loadParameter<int>(ar, "hasExternal", hasExternal_, false);
-      #endif
-      #ifdef MCMD_LINK
-      loadParameter<int>(ar, "nLinkType", nLinkType_);
       #endif
       #ifdef INTER_TETHER
       hasTether_ = false;
@@ -346,21 +330,17 @@
       // ar << nDihedralType_;
       Parameter::saveOptional(ar, nDihedralType_, (bool)nDihedralType_);
       #endif
-<<<<<<< HEAD
       #ifdef INTER_COULOMB
-      ar << hasCoulomb_;
-=======
+      //ar << hasCoulomb_;
+      Parameter::saveOptional(ar, hasCoulomb_, hasCoulomb_);
+      #endif
       #ifdef MCMD_LINK
       // ar << nLinkType_;
       Parameter::saveOptional(ar, nLinkType_, (bool)nLinkType_);
->>>>>>> 472c9cdf
       #endif
       #ifdef INTER_EXTERNAL
       // ar << hasExternal_;
       Parameter::saveOptional(ar, hasExternal_, hasExternal_);
-      #endif
-      #ifdef MCMD_LINK
-      ar << nLinkType_;
       #endif
       #ifdef INTER_TETHER
       ar << hasTether_;
