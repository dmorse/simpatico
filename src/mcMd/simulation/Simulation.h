#ifndef MCMD_SIMULATION_H
#define MCMD_SIMULATION_H

/*
* Simpatico - Simulation Package for Polymeric and Molecular Liquids
*
* Copyright 2010 - 2012, The Regents of the University of Minnesota
* Distributed under the terms of the GNU General Public License.
*/

#include <util/global.h>

#include <util/param/ParamComposite.h> // base class
#include <mcMd/chemistry/Atom.h>       // member container template argument
#include <mcMd/chemistry/Molecule.h>   // member container template argument
#include <mcMd/chemistry/Bond.h>       // typedef
#ifdef INTER_ANGLE
#include <mcMd/chemistry/Angle.h>      // typedef
#endif
#ifdef INTER_DIHEDRAL
#include <mcMd/chemistry/Dihedral.h>   // typedef
#endif
#include <mcMd/chemistry/MaskPolicy.h> // member 
#include <mcMd/chemistry/AtomType.h>   // member container template parameter
#include <util/misc/FileMaster.h>      // member
#include <util/random/Random.h>        // member
#include <util/containers/RArray.h>    // member container for Atoms
#include <util/containers/DArray.h>    // member containers (Molecules, Bonds, ...)

namespace Util 
{
   template <typename T> class ArraySet;
   template <typename T> class Factory;
   class Vector;
}

namespace McMd
{

   using namespace Util;

   class Species;
   class SpeciesManager;

   class Analyzer;
   class AnalyzerManager;

   /**
   * The main object in a simulation, which coordinates others.
   *
   * A Simulation object is the main object in a simulation. Which is 
   * instantiated in the main program, and coordinates creation and actions 
   * of other objects. Simulation is a base class, which has subclasses 
   * McSimulation and MdSimulation designed for MC and MD simulations. 
   *
   * A Simulation has the following publicly accessible members:
   *
   *  - An array of AtomType descriptor objects.
   * 
   *  - A SpeciesManager, which has one or more Species objects.
   *
   *  - An AnalyzerManager, which has one or more Analyzer objects.
   *
   *  - A FileMaster to manage associated input and output files.
   *
   *  - A random number generator object (an instances of Util::Random).
   *
   *  - An MPI communicator (if compiled with UTIL_MPI defined).
   *
   * A Simulation also contains several global data structures.
   *
   *  - An array of all allocated Atom objects.
   *
   *  - An array of all allocated Molecule objects, for all Species.
   *
   *  - Arrays of all Bond, Angle, and Dihedral Group objects.
   *
   * Each Molecule is associated with a block of Atom objects, and blocks 
   * of Group objects (Bond, Angle, and Dihedral). These associations are
   * created during initialization, and are permanent. 
   *
   * Each subclass of Simulation also has one or more System objects.
   * An MdSimulation has one MdSystem. An McSimulation has one McSystem.
   * A System represents a set of molecules surrounded by a Boundary.
   * A System holds a set of pointers to Molecule objects in the array
   * of Molecules owned by parent Simulation. 
   *
   * \ingroup McMd_Simulation_Module
   */
   class Simulation : public ParamComposite
   {

   public:

      #ifdef UTIL_MPI
      /**
      * Constructor.
      */
      Simulation(MPI::Intracomm& communicator);
      #endif

      /**
      * Constructor.
      */
      Simulation();

      /**
      * Destructor.
      */
      virtual ~Simulation();

      /**
      * Read parameter file and initialize.
      *
      * \param in parameter input stream
      */
      virtual void readParameters(std::istream &in);

      /**
      * Load internal state from an archive.
      *
      * \param ar input/loading archive
      */
      virtual void loadParameters(Serializable::IArchive &ar);

      /**
      * Save internal state to an archive.
      *
      * \param ar output/saving archive
      */
      virtual void save(Serializable::OArchive &ar);

      /// \name Initialization 
      //@{

      #ifdef UTIL_MPI
      /**
      * Set MPI job to read one parameter file and one command file.
      *
      * Call this function before readParam() to allow a single parameter
      * and command file to be used in multi-processor free energy 
      * perturbation simulations, and to read the parameter file from
      * std in. It calls Util::ParamComposite:setIoCommunicator()
      * and Util::FileMaster::setParamFileStdIn().
      *
      * \param communicator MPI communicator used for parameter file.
      */
      virtual void setIoCommunicator(MPI::Intracomm& communicator);

      /**
      * Set MPI job to read one parameter file and one command file.
      *
      * Equivalent to Simulation::setIoCommunicator(communicator()).
      */
      void setIoCommunicator();
      #endif

      /**
      * Allocate and initialize a molecule set for one Species.
      * 
      * This function is called during initialization by the readParam()
      * function of an associated System.
      *
      * \param set       molecule set for one Species in a System.
      * \param speciesId integer index of the relevant Species.
      */
      void 
      allocateMoleculeSet(Util::ArraySet<Molecule> &set, int speciesId) const;

      //@}
      /// \name Read-write accessors (return by non-const reference)
      //@{

      /**
      * Get the random number generator by reference.
      */
      Random& random();

      /**
      * Get a specific Species by reference.
      * 
      * \param i integer index of desired Species
      * \return reference to species with index i
      */ 
      Species& species(int i);

      /**
      * Return the Analyzer factory by reference.
      */
      Factory<Analyzer>& analyzerFactory();

      /**
      * Return the Species Factory by reference.
      */
      Factory<Species>& speciesFactory();

      /**
      * Get the FileMaster object. 
      */
      FileMaster& fileMaster();

      #ifdef UTIL_MPI
      /**
      * Get the MPI communicator by reference
      */
      MPI::Intracomm& communicator();
      #endif

      //@}
      /// \name Read-only accessors (return by value or const reference)
      //@{

      /**
      * Get the number of atom types.
      */
      int nAtomType() const;

      /**
      * Get the number of bond types.
      */
      int nBondType() const;

      #ifdef INTER_ANGLE
      /**
      * Get the number of angle types.
      */
      int nAngleType() const;
      #endif

      #ifdef INTER_DIHEDRAL
      /**
      * Get the number of dihedral types.
      */
      int nDihedralType() const;
      #endif

<<<<<<< HEAD
      #ifdef INTER_COULOMB
      /**
      * Does a Coulomb potential exist?
      */
      int hasCoulomb() const;
=======
      #ifdef INTER_EXTERNAL
      /**
      * Does an external potential exist?
      */
      int hasExternal() const;
>>>>>>> e386e4d8
      #endif

      #ifdef MCMD_LINK
      /**
      * Get the number of link types.
      */
      int nLinkType() const;
      #endif

      #ifdef MCMD_LINK
      /**
      * Get the number of link types.
      */
      int nLinkType() const;
      #endif

      #ifdef INTER_TETHER
      /**
      * Does a tether potential exist?
      */
      int hasTether() const;
      #endif

      /**
      * Get the number of Systems in this Simulation.
      *
      * This will return 1 for an McSimulation or MdSimulation.
      */
      int nSystem() const;

      /**
      * Get the number of Species in this Simulation.
      */
      int nSpecies() const;
     
      /**
      * Get the total number of Molecules allocated.
      */
      int moleculeCapacity() const;

      /**
      * Get the total number of Atoms allocated.
      */
      int atomCapacity() const;

      /**
      * Get the total number of Bonds allocated.
      */
      int bondCapacity() const;

      #ifdef INTER_ANGLE
      /**
      * Get the total number of Angles allocated.
      */
      int angleCapacity() const;
      #endif

      #ifdef INTER_DIHEDRAL
      /**
      * Get the total number of Dihedrals allocated.
      */
      int dihedralCapacity() const;
      #endif

      /**
      * Return the value of the mask policy (MaskNone or MaskBonded).
      */
      MaskPolicy maskedPairPolicy() const;

      /**
      * Get a specific Species by const reference.
      * 
      * \param i integer index of desired Species
      */ 
      const Species& species(int i) const;

      /**
      * Get a single AtomType object by const reference.
      *
      * \param i integer index of desired AtomType
      */
      const AtomType& atomType(int i) const;

      /**
      * Get a const Array of all AtomType objects.
      */
      const Array<AtomType>& atomTypes() const;

      /**
      * Get value of step index for main MC or MD loop.
      */
      int iStep() const;

      /**
      * Return true if Simulation is valid, or throw an Exception.
      */
      virtual bool isValid() const;

      //@}

   protected:

      /**
      * Number of Systems of interacting molecules (> 1 in Gibbs ensemble).
      *
      * Protected so it can be read from file and modified by a Gibbs subclass.
      * Note that nSystem_ is initialized to 1 in the Simulation constructor.
      */
      int  nSystem_;

      /**
      * Step index for main MC or MD loop.
      */
      int  iStep_;

      /**
      * Set the associated AnalyzerManager.
      *
      * This is used in the constructor for each subclass of Simulation
      * (e.g., in McSimulation and MdSimulation) by register an instance 
      * of an appropriate subclass of AnalyzerManager (e.g, either a
      * McAnalyzerManager or a MdAnalyzerManager). 
      */
      void setAnalyzerManager(AnalyzerManager* ptr);

      /**
      * Get the associated AnalyzerManager by reference.
      */
      AnalyzerManager& analyzerManager();

   private:

      /// \name Composite members
      //@{
      
      /// Random number generator.
      Random random_;

      /**
      * Array of AtomType objects for all types in simulation.
      *
      * Each AtomType stores the name and mass for a type of Atom.
      */
      DArray<AtomType> atomTypes_;

      /** 
      * Array of all Molecule objects, for all Species.
      */
      DArray<Molecule> molecules_;

      /**
      * Array of all Atom objects.
      *
      * The atoms_ Array contains all Atom objects available in a simulation.
      * The Atoms associated with one Molecule form a sequential block. Blocks
      * of Atoms associated with Molecules of the same Species are also stored
      * sequentially within a larger block of Atoms allocated for that Species.
      *
      * This RArray is an alias (i.e., a shallow copy) of a DArray that is a
      * private static member of the Atom class.
      */
      RArray<Atom> atoms_;

      /**
      * Array of all Bond objects.
      *
      * The organization of bonds_ is closely anologous to of atoms_: The 
      * Bonds associated with a Molecule are stored in a contiguous block, 
      * and blocks associated with molecules are of the same Species are 
      * stored sequentially within a larger block.
      */
      DArray<Bond> bonds_;

      #ifdef INTER_ANGLE
      /**
      * Array of all Angle objects.
      *
      * The organization of angles_ is closely anologous to that of bonds_: The 
      * Angles associated with a Molecule are stored in a contiguous block, 
      * and blocks associated with molecules are of the same Species are 
      * stored sequentially within a larger block.
      */
      DArray<Angle> angles_;
      #endif

      #ifdef INTER_DIHEDRAL
      /**
      * Array of all Dihedral objects.
      *
      * The organization of dihedrals_ is closely anologous to that of angles_:
      * The Dihedrals associated with a Molecule are stored in a contiguous
      * block, and blocks associated with molecules are of the same Species are
      * stored sequentially within a larger block.
      */
      DArray<Dihedral>   dihedrals_;
      #endif

      /**
      * Array containing indices to the first Molecule of each species.
      *
      * Element firstAtomIds[i] is an integer index for the first Molecule of the
      * block of the molecules_ Array associated with species number i.
      */
      DArray<int>      firstMoleculeIds_;

      /**
      * Array containing indices to the first Atom of each species.
      *
      * Element firstAtomIds[i] is an integer index for the first Atom of the
      * block of the atoms_ Array associated with species number i.
      */
      DArray<int> firstAtomIds_;

      /**
      * Array containing indices to the first Bond of each species.
      *
      * Element firstBondIds[i] is an integer index for the first Bond of the
      * block of the bonds_ Array associated with species number i.
      */
      DArray<int> firstBondIds_;

      #ifdef INTER_ANGLE
      /**
      * Array containing indices to the first Angle of each species.
      *
      * Element firstAngleIds[i] is an integer index for the first Angle of the
      * block of the angles_ Array associated with species number i.
      */
      DArray<int> firstAngleIds_;
      #endif

      #ifdef INTER_DIHEDRAL
      /**
      * Array containing indices to the first Dihedral of each species.
      *
      * Element firstDihedralIds[i] is an integer index for the first Dihedral of the
      * block of the dihedrals_ Array associated with species number i.
      */
      DArray<int> firstDihedralIds_;
      #endif

      /**
      * Object for opening associated input and output files.
      */
      FileMaster fileMaster_;

      #ifdef UTIL_MPI
      /**
      * Stream for log file output (serial jobs use std::cout).
      */
      std::ofstream logFile_;
      #endif

      //@}
      /// \name Pointer members
      //@{

      /**
      * Manager for molecular Species.
      *
      * An instance of SpeciesManager is created in the constructor.
      */
      SpeciesManager* speciesManagerPtr_;

      /**
      * Manager for data analysis and output classes.
      *
      * An instance of a default subclass of AnalyzerManager must be 
      * instantiated by each subclass of Simulation.
      */
      AnalyzerManager* analyzerManagerPtr_;

      #ifdef UTIL_MPI
      /// Pointer to the simulation communicator.
      MPI::Intracomm* communicatorPtr_;
      #endif
 
      //@}
      /// \name Integer and Bool members
      //@{

      /// Number of atom types.
      int nAtomType_;

      /// Number of bond types.
      int nBondType_;

      #ifdef INTER_ANGLE
      /// Number of angle types.
      int nAngleType_;
      #endif

      #ifdef INTER_DIHEDRAL
      /// Number of dihedral types.
      int nDihedralType_;
      #endif

<<<<<<< HEAD
      #ifdef INTER_COULOMB
      /// Does an Coulomb potential exist? (0 false or 1 true)
      int  hasCoulomb_;
      #endif

=======
>>>>>>> e386e4d8
      #ifdef INTER_EXTERNAL
      /// Does an external potential exist? (0 false or 1 true)
      int hasExternal_;
      #endif

      #ifdef MCMD_LINK
      /// Number of link types.
<<<<<<< HEAD
      int  nLinkType_;
=======
      int nLinkType_;
>>>>>>> e386e4d8
      #endif

      #ifdef INTER_TETHER
      /// Does a tether potential exist? (0 false or 1 true)
      int hasTether_;
      #endif

      /**
      * Number of molecules allocated.
      *
      * The number of Molecule objects allocated in the molecules_ Array, 
      * for all Species in all Systems. This should be equal to the sum 
      * of values of capacity() for each Species.
      */
      int moleculeCapacity_;

      /**
      * Number of atoms allocated.
      *
      * The number of Atom objects allocated in the atoms_ Array, for all 
      * Species in all Systems.  The atomCapacity should be equal to the
      * sum of values of capacity()*nAtom() for each Species.
      */
      int atomCapacity_;

      /**
      * Number of bonds allocated.
      *
      * The number of Bond objects allocated in the DArray bonds_ , for all
      * Species in all Systems.
      */
      int bondCapacity_;

      #ifdef INTER_ANGLE
      /**
      * Number of angles allocated.
      *
      * The number of Angle objects allocated in the DArray angles_, for all
      * Species in all Systems.
      */
      int angleCapacity_;
      #endif

      #ifdef INTER_DIHEDRAL
      /**
      * Number of dihedrals allocated.
      *
      * The number of Dihedral objects allocated in the DArray dihedrals_, for all
      * Species in all Systems.
      */
      int dihedralCapacity_;
      #endif

      /**
      * Policy for suppressing pair interactions for some atom pairs.
      *
      * Allowed values of enum MaskPolicy:
      *
      *  - MaskNone:   no masked pairs
      *  - MaskBonded:  mask pair interaction between bonded atoms
      */
      MaskPolicy maskedPairPolicy_;

      //@}

      /**
      * Initialize all private data structures.
      */
      void initialize();

      /**
      * Initialize all Molecule and Atom objects for one Species.
      *
      * \param speciesId integer Id of the Species.
      */
      void initializeSpecies(int speciesId);
   
      /**
      * Initialize all Bond objects in all Molecules of one Species.
      *
      * \param speciesId integer Id of the Species.
      */
      void initializeSpeciesBonds(int speciesId);

      #ifdef INTER_ANGLE
      /**
      * Initialize all Angle objects in all Molecules of one Species.
      *
      * \param speciesId integer Id of the Species.
      */
      void initializeSpeciesAngles(int speciesId);
      #endif

      #ifdef INTER_DIHEDRAL
      /**
      * Initialize all Dihedral objects in all Molecules of one Species.
      *
      * \param speciesId integer Id of the Species.
      */
      void initializeSpeciesDihedrals(int speciesId);
      #endif

   }; // end class Simulation


   // Public inline accessor member functions

   inline int Simulation::nAtomType() const
   {  return nAtomType_; }

   inline int Simulation::nBondType() const
   {  return nBondType_; }

   #ifdef INTER_ANGLE
   inline int Simulation::nAngleType() const
   {  return nAngleType_; }
   #endif

   #ifdef INTER_DIHEDRAL
   inline int Simulation::nDihedralType() const
   {  return nDihedralType_; }
   #endif

<<<<<<< HEAD
   #ifdef INTER_COULOMB
   inline int Simulation::hasCoulomb() const
   {  return hasCoulomb_; }
   #endif

=======
>>>>>>> e386e4d8
   #ifdef INTER_EXTERNAL
   inline int Simulation::hasExternal() const
   {  return hasExternal_; }
   #endif

   #ifdef MCMD_LINK
   inline int Simulation::nLinkType() const
   {  return nLinkType_; }
   #endif

   #ifdef INTER_TETHER
   inline int Simulation::hasTether() const
   {  return hasTether_; }
   #endif

   inline int Simulation::nSystem() const
   {  return nSystem_; }

   inline int Simulation::moleculeCapacity() const
   {  return moleculeCapacity_; }

   inline int Simulation::atomCapacity() const
   {  return atomCapacity_; }

   inline int Simulation::bondCapacity() const
   {  return bondCapacity_; }

   #ifdef INTER_ANGLE
   inline int Simulation::angleCapacity() const
   {  return angleCapacity_; }
   #endif

   #ifdef INTER_DIHEDRAL
   inline int Simulation::dihedralCapacity() const
   {  return dihedralCapacity_; }
   #endif

   inline MaskPolicy Simulation::maskedPairPolicy() const
   {  return maskedPairPolicy_; }

   inline Random& Simulation::random()
   {  return random_; }

   inline const Array<AtomType>& Simulation::atomTypes() const
   {  return atomTypes_; }

   inline const AtomType& Simulation::atomType(int i) const
   {  return atomTypes_[i]; }

   #ifdef UTIL_MPI
   inline MPI::Intracomm& Simulation::communicator()
   {
      assert(communicatorPtr_);  
      return *communicatorPtr_; 
   }
   #endif

   // Protected inline member functions
   
   inline FileMaster& Simulation::fileMaster()
   {  return fileMaster_; }

   inline void Simulation::setAnalyzerManager(AnalyzerManager* ptr)
   {  analyzerManagerPtr_ = ptr; }

   inline AnalyzerManager& Simulation::analyzerManager()
   {  
      assert(analyzerManagerPtr_);
      return *analyzerManagerPtr_; 
   }

   inline int Simulation::iStep() const
   {  return iStep_; }

}
#endif<|MERGE_RESOLUTION|>--- conflicted
+++ resolved
@@ -234,26 +234,18 @@
       int nDihedralType() const;
       #endif
 
-<<<<<<< HEAD
       #ifdef INTER_COULOMB
       /**
       * Does a Coulomb potential exist?
       */
       int hasCoulomb() const;
-=======
+      #endif
+
       #ifdef INTER_EXTERNAL
       /**
       * Does an external potential exist?
       */
       int hasExternal() const;
->>>>>>> e386e4d8
-      #endif
-
-      #ifdef MCMD_LINK
-      /**
-      * Get the number of link types.
-      */
-      int nLinkType() const;
       #endif
 
       #ifdef MCMD_LINK
@@ -544,14 +536,11 @@
       int nDihedralType_;
       #endif
 
-<<<<<<< HEAD
       #ifdef INTER_COULOMB
       /// Does an Coulomb potential exist? (0 false or 1 true)
       int  hasCoulomb_;
       #endif
 
-=======
->>>>>>> e386e4d8
       #ifdef INTER_EXTERNAL
       /// Does an external potential exist? (0 false or 1 true)
       int hasExternal_;
@@ -559,11 +548,7 @@
 
       #ifdef MCMD_LINK
       /// Number of link types.
-<<<<<<< HEAD
-      int  nLinkType_;
-=======
       int nLinkType_;
->>>>>>> e386e4d8
       #endif
 
       #ifdef INTER_TETHER
@@ -687,14 +672,11 @@
    {  return nDihedralType_; }
    #endif
 
-<<<<<<< HEAD
    #ifdef INTER_COULOMB
    inline int Simulation::hasCoulomb() const
    {  return hasCoulomb_; }
    #endif
 
-=======
->>>>>>> e386e4d8
    #ifdef INTER_EXTERNAL
    inline int Simulation::hasExternal() const
    {  return hasExternal_; }
