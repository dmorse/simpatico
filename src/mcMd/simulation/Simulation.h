--- conflicted
+++ resolved
@@ -320,14 +320,6 @@
 
       #ifndef MCMD_NOATOMTYPES
       /**
-<<<<<<< HEAD
-      * Get a const Array of all AtomType objects.
-      */
-      const Array<AtomType>& atomTypes() const;
-
-      /**
-=======
->>>>>>> 3971c55e
       * Get a single AtomType object by const reference.
       *
       * \param i integer index of desired AtomType
