#ifndef MCMD_SIMULATION_H
#define MCMD_SIMULATION_H

/*
* Simpatico - Simulation Package for Polymeric and Molecular Liquids
*
* Copyright 2010 - 2012, The Regents of the University of Minnesota
* Distributed under the terms of the GNU General Public License.
*/

#include <util/global.h>

#include <util/param/ParamComposite.h> // base class
#include <mcMd/chemistry/Atom.h>       // member container template argument
#include <mcMd/chemistry/Molecule.h>   // member container template argument
#include <mcMd/chemistry/Bond.h>       // typedef
#ifdef INTER_ANGLE
#include <mcMd/chemistry/Angle.h>      // typedef
#endif
#ifdef INTER_DIHEDRAL
#include <mcMd/chemistry/Dihedral.h>   // typedef
#endif
#include <mcMd/chemistry/MaskPolicy.h> // member 
#include <mcMd/chemistry/AtomType.h>   // member container template parameter
#include <util/misc/FileMaster.h>      // member
#include <util/random/Random.h>        // member
#include <util/containers/RArray.h>    // member container for Atoms
#include <util/containers/DArray.h>    // member containers (Molecules, Bonds, ...)

namespace Util 
{
   template <typename T> class ArraySet;
   template <typename T> class Factory;
   class Vector;
}

namespace McMd
{

   using namespace Util;

   class Species;
   class SpeciesManager;

   class Analyzer;
   class AnalyzerManager;

   /**
   * The main object in a simulation, which coordinates others.
   *
   * A Simulation object is the main object in a simulation. Which is 
   * instantiated in the main program, and coordinates creation and actions 
   * of other objects. Simulation is a base class, which has subclasses 
   * McSimulation and MdSimulation designed for MC and MD simulations. 
   *
   * A Simulation has the following publicly accessible members:
   *
   *  - An array of AtomType descriptor objects.
   * 
   *  - A SpeciesManager, which has one or more Species objects.
   *
   *  - An AnalyzerManager, which has one or more Analyzer objects.
   *
   *  - A FileMaster to manage associated input and output files.
   *
   *  - A random number generator object (an instances of Util::Random).
   *
   *  - An MPI communicator (if compiled with UTIL_MPI defined).
   *
   * A Simulation also contains several global data structures.
   *
   *  - An array of all allocated Atom objects.
   *
   *  - An array of all allocated Molecule objects, for all Species.
   *
   *  - Arrays of all Bond, Angle, and Dihedral Group objects.
   *
   * Each Molecule is associated with a block of Atom objects, and blocks 
   * of Group objects (Bond, Angle, and Dihedral). These associations are
   * created during initialization, and are permanent. 
   *
   * Each subclass of Simulation also has one or more System objects.
   * An MdSimulation has one MdSystem. An McSimulation has one McSystem.
   * A System represents a set of molecules surrounded by a Boundary.
   * A System holds a set of pointers to Molecule objects in the array
   * of Molecules owned by parent Simulation. 
   *
   * \ingroup McMd_Simulation_Module
   */
   class Simulation : public ParamComposite
   {

   public:

      #ifdef UTIL_MPI
      /**
      * Constructor.
      */
      Simulation(MPI::Intracomm& communicator);
      #endif

      /**
      * Constructor.
      */
      Simulation();

      /**
      * Destructor.
      */
      virtual ~Simulation();

      /**
      * Read parameter file and initialize.
      *
      * \param in parameter input stream
      */
      virtual void readParameters(std::istream &in);

      /**
      * Load internal state from an archive.
      *
      * \param ar input/loading archive
      */
      virtual void loadParameters(Serializable::IArchive &ar);

      /**
      * Save internal state to an archive.
      *
      * \param ar output/saving archive
      */
      virtual void save(Serializable::OArchive &ar);

      /// \name Initialization 
      //@{

      #ifdef UTIL_MPI
      /**
      * Set MPI job to read one parameter file and one command file.
      *
      * Call this function before readParam() to allow a single parameter
      * and command file to be used in multi-processor free energy 
      * perturbation simulations, and to read the parameter file from
      * std in. It calls Util::ParamComposite:setIoCommunicator()
      * and Util::FileMaster::setParamFileStdIn().
      *
      * \param communicator MPI communicator used for parameter file.
      */
      virtual void setIoCommunicator(MPI::Intracomm& communicator);

      /**
      * Set MPI job to read one parameter file and one command file.
      *
      * Equivalent to Simulation::setIoCommunicator(communicator()).
      */
      void setIoCommunicator();
      #endif

      /**
      * Allocate and initialize a molecule set for one Species.
      * 
      * This function is called during initialization by the readParam()
      * function of an associated System.
      *
      * \param set       molecule set for one Species in a System.
      * \param speciesId integer index of the relevant Species.
      */
      void 
      allocateMoleculeSet(Util::ArraySet<Molecule> &set, int speciesId) const;

      //@}
      /// \name Read-write accessors (return by non-const reference)
      //@{

      /**
      * Get the random number generator by reference.
      */
      Random& random();

      /**
      * Get a specific Species by reference.
      * 
      * \param i integer index of desired Species
      * \return reference to species with index i
      */ 
      Species& species(int i);

      /**
      * Return the Analyzer factory by reference.
      */
      Factory<Analyzer>& analyzerFactory();

      /**
      * Return the Species Factory by reference.
      */
      Factory<Species>& speciesFactory();

      /**
      * Get the FileMaster object. 
      */
      FileMaster& fileMaster();

      #ifdef UTIL_MPI
      /**
      * Get the MPI communicator by reference
      */
      MPI::Intracomm& communicator();
      #endif

      //@}
      /// \name Read-only accessors (return by value or const reference)
      //@{

      /**
      * Get the number of atom types.
      */
      int nAtomType() const;

      /**
      * Get the number of bond types.
      */
      int nBondType() const;

      #ifdef INTER_ANGLE
      /**
      * Get the number of angle types.
      */
      int nAngleType() const;
      #endif

      #ifdef INTER_DIHEDRAL
      /**
      * Get the number of dihedral types.
      */
      int nDihedralType() const;
      #endif

      #ifdef INTER_COULOMB
      /**
      * Does a Coulomb potential exist?
      */
      int hasCoulomb() const;
      #endif

      #ifdef INTER_EXTERNAL
      /**
      * Does an external potential exist?
      */
      int hasExternal() const;
      #endif

      #ifdef MCMD_LINK
      /**
      * Get the number of link types.
      */
      int nLinkType() const;
      #endif

      #ifdef INTER_TETHER
      /**
      * Does a tether potential exist?
      */
      int hasTether() const;
      #endif

      /**
      * Get the number of Systems in this Simulation.
      *
      * This will return 1 for an McSimulation or MdSimulation.
      */
      int nSystem() const;

      /**
      * Get the number of Species in this Simulation.
      */
      int nSpecies() const;
     
      /**
      * Get the total number of Molecules allocated.
      */
      int moleculeCapacity() const;

      /**
      * Get the total number of Atoms allocated.
      */
      int atomCapacity() const;

      /**
      * Get the total number of Bonds allocated.
      */
      int bondCapacity() const;

      #ifdef INTER_ANGLE
      /**
      * Get the total number of Angles allocated.
      */
      int angleCapacity() const;
      #endif

      #ifdef INTER_DIHEDRAL
      /**
      * Get the total number of Dihedrals allocated.
      */
      int dihedralCapacity() const;
      #endif

      /**
      * Return the value of the mask policy (MaskNone or MaskBonded).
      */
      MaskPolicy maskedPairPolicy() const;

      /**
      * Get a specific Species by const reference.
      * 
      * \param i integer index of desired Species
      */ 
      const Species& species(int i) const;

      /**
      * Get a single AtomType object by const reference.
      *
      * \param i integer index of desired AtomType
      */
      const AtomType& atomType(int i) const;

      /**
      * Get a const Array of all AtomType objects.
      */
      const Array<AtomType>& atomTypes() const;

      /**
      * Get value of step index for main MC or MD loop.
      */
      int iStep() const;

      /**
      * Return true if Simulation is valid, or throw an Exception.
      */
      virtual bool isValid() const;

      //@}

   protected:

      /**
      * Number of Systems of interacting molecules (> 1 in Gibbs ensemble).
      *
      * Protected so it can be read from file and modified by a Gibbs subclass.
      * Note that nSystem_ is initialized to 1 in the Simulation constructor.
      */
      int  nSystem_;

      /**
      * Step index for main MC or MD loop.
      */
      int  iStep_;

      /**
      * Set the associated AnalyzerManager.
      *
      * This is used in the constructor for each subclass of Simulation
      * (e.g., in McSimulation and MdSimulation) by register an instance 
      * of an appropriate subclass of AnalyzerManager (e.g, either a
      * McAnalyzerManager or a MdAnalyzerManager). 
      */
      void setAnalyzerManager(AnalyzerManager* ptr);

      /**
      * Get the associated AnalyzerManager by reference.
      */
      AnalyzerManager& analyzerManager();

   private:

      /// \name Composite members
      //@{
      
      /// Random number generator.
      Random random_;

      /**
      * Array of AtomType objects for all types in simulation.
      *
      * Each AtomType stores the name and mass for a type of Atom.
      */
      DArray<AtomType> atomTypes_;

      /** 
      * Array of all Molecule objects, for all Species.
      */
      DArray<Molecule> molecules_;

      /**
      * Array of all Atom objects.
      *
      * The atoms_ Array contains all Atom objects available in a simulation.
      * The Atoms associated with one Molecule form a sequential block. Blocks
      * of Atoms associated with Molecules of the same Species are also stored
      * sequentially within a larger block of Atoms allocated for that Species.
      *
      * This RArray is an alias (i.e., a shallow copy) of a DArray that is a
      * private static member of the Atom class.
      */
      RArray<Atom> atoms_;

      /**
      * Array of all Bond objects.
      *
      * The organization of bonds_ is closely anologous to of atoms_: The 
      * Bonds associated with a Molecule are stored in a contiguous block, 
      * and blocks associated with molecules are of the same Species are 
      * stored sequentially within a larger block.
      */
      DArray<Bond> bonds_;

      #ifdef INTER_ANGLE
      /**
      * Array of all Angle objects.
      *
      * The organization of angles_ is closely anologous to that of bonds_: The 
      * Angles associated with a Molecule are stored in a contiguous block, 
      * and blocks associated with molecules are of the same Species are 
      * stored sequentially within a larger block.
      */
      DArray<Angle> angles_;
      #endif

      #ifdef INTER_DIHEDRAL
      /**
      * Array of all Dihedral objects.
      *
      * The organization of dihedrals_ is closely anologous to that of angles_:
      * The Dihedrals associated with a Molecule are stored in a contiguous
      * block, and blocks associated with molecules are of the same Species are
      * stored sequentially within a larger block.
      */
      DArray<Dihedral>   dihedrals_;
      #endif

      /**
      * Array containing indices to the first Molecule of each species.
      *
      * Element firstAtomIds[i] is an integer index for the first Molecule of the
      * block of the molecules_ Array associated with species number i.
      */
      DArray<int>      firstMoleculeIds_;

      /**
      * Array containing indices to the first Atom of each species.
      *
      * Element firstAtomIds[i] is an integer index for the first Atom of the
      * block of the atoms_ Array associated with species number i.
      */
      DArray<int> firstAtomIds_;

      /**
      * Array containing indices to the first Bond of each species.
      *
      * Element firstBondIds[i] is an integer index for the first Bond of the
      * block of the bonds_ Array associated with species number i.
      */
      DArray<int> firstBondIds_;

      #ifdef INTER_ANGLE
      /**
      * Array containing indices to the first Angle of each species.
      *
      * Element firstAngleIds[i] is an integer index for the first Angle of the
      * block of the angles_ Array associated with species number i.
      */
      DArray<int> firstAngleIds_;
      #endif

      #ifdef INTER_DIHEDRAL
      /**
      * Array containing indices to the first Dihedral of each species.
      *
      * Element firstDihedralIds[i] is an integer index for the first Dihedral of the
      * block of the dihedrals_ Array associated with species number i.
      */
<<<<<<< HEAD
      DArray<int>  firstDihedralIds_;
=======
      DArray<int> firstDihedralIds_;
>>>>>>> c3cf2497
      #endif

      /**
      * Object for opening associated input and output files.
      */
<<<<<<< HEAD
      FileMaster  fileMaster_;
=======
      FileMaster fileMaster_;
>>>>>>> c3cf2497

      #ifdef UTIL_MPI
      /**
      * Stream for log file output (serial jobs use std::cout).
      */
      std::ofstream logFile_;
      #endif

      //@}
      /// \name Pointer members
      //@{

      /**
      * Manager for molecular Species.
      *
      * An instance of SpeciesManager is created in the constructor.
      */
      SpeciesManager* speciesManagerPtr_;

      /**
      * Manager for data analysis and output classes.
      *
      * An instance of a default subclass of AnalyzerManager must be 
      * instantiated by each subclass of Simulation.
      */
      AnalyzerManager* analyzerManagerPtr_;

      #ifdef UTIL_MPI
      /// Pointer to the simulation communicator.
      MPI::Intracomm* communicatorPtr_;
      #endif
 
      //@}
      /// \name Integer and Bool members
      //@{

      /// Number of atom types.
      int nAtomType_;

      /// Number of bond types.
      int nBondType_;

      #ifdef INTER_ANGLE
      /// Number of angle types.
      int nAngleType_;
      #endif

      #ifdef INTER_DIHEDRAL
      /// Number of dihedral types.
      int nDihedralType_;
      #endif

<<<<<<< HEAD
      #ifdef INTER_COULOMB
      /// Does an Coulomb potential exist? (0 false or 1 true)
      int  hasCoulomb_;
=======
      #ifdef MCMD_LINK
      /// Number of link types.
      int nLinkType_;
>>>>>>> c3cf2497
      #endif

      #ifdef INTER_EXTERNAL
      /// Does an external potential exist? (0 false or 1 true)
      int hasExternal_;
      #endif

      #ifdef MCMD_LINK
      /// Number of link types.
      int  nLinkType_;
      #endif

      #ifdef INTER_TETHER
      /// Does a tether potential exist? (0 false or 1 true)
      int hasTether_;
      #endif

      /**
      * Number of molecules allocated.
      *
      * The number of Molecule objects allocated in the molecules_ Array, 
      * for all Species in all Systems. This should be equal to the sum 
      * of values of capacity() for each Species.
      */
      int moleculeCapacity_;

      /**
      * Number of atoms allocated.
      *
      * The number of Atom objects allocated in the atoms_ Array, for all 
      * Species in all Systems.  The atomCapacity should be equal to the
      * sum of values of capacity()*nAtom() for each Species.
      */
      int atomCapacity_;

      /**
      * Number of bonds allocated.
      *
      * The number of Bond objects allocated in the DArray bonds_ , for all
      * Species in all Systems.
      */
      int bondCapacity_;

      #ifdef INTER_ANGLE
      /**
      * Number of angles allocated.
      *
      * The number of Angle objects allocated in the DArray angles_, for all
      * Species in all Systems.
      */
      int angleCapacity_;
      #endif

      #ifdef INTER_DIHEDRAL
      /**
      * Number of dihedrals allocated.
      *
      * The number of Dihedral objects allocated in the DArray dihedrals_, for all
      * Species in all Systems.
      */
      int dihedralCapacity_;
      #endif

      /**
      * Policy for suppressing pair interactions for some atom pairs.
      *
      * Allowed values of enum MaskPolicy:
      *
      *  - MaskNone:   no masked pairs
      *  - MaskBonded:  mask pair interaction between bonded atoms
      */
      MaskPolicy maskedPairPolicy_;

      //@}

      /**
      * Initialize all private data structures.
      */
      void initialize();

      /**
      * Initialize all Molecule and Atom objects for one Species.
      *
      * \param speciesId integer Id of the Species.
      */
      void initializeSpecies(int speciesId);
   
      /**
      * Initialize all Bond objects in all Molecules of one Species.
      *
      * \param speciesId integer Id of the Species.
      */
      void initializeSpeciesBonds(int speciesId);

      #ifdef INTER_ANGLE
      /**
      * Initialize all Angle objects in all Molecules of one Species.
      *
      * \param speciesId integer Id of the Species.
      */
      void initializeSpeciesAngles(int speciesId);
      #endif

      #ifdef INTER_DIHEDRAL
      /**
      * Initialize all Dihedral objects in all Molecules of one Species.
      *
      * \param speciesId integer Id of the Species.
      */
      void initializeSpeciesDihedrals(int speciesId);
      #endif

   }; // end class Simulation


   // Public inline accessor member functions

   inline int Simulation::nAtomType() const
   {  return nAtomType_; }

   inline int Simulation::nBondType() const
   {  return nBondType_; }

   #ifdef INTER_ANGLE
   inline int Simulation::nAngleType() const
   {  return nAngleType_; }
   #endif

   #ifdef INTER_DIHEDRAL
   inline int Simulation::nDihedralType() const
   {  return nDihedralType_; }
   #endif

   #ifdef INTER_COULOMB
   inline int Simulation::hasCoulomb() const
   {  return hasCoulomb_; }
   #endif

   #ifdef MCMD_LINK
   inline int Simulation::nLinkType() const
   {  return nLinkType_; }
   #endif

   #ifdef INTER_EXTERNAL
   inline int Simulation::hasExternal() const
   {  return hasExternal_; }
   #endif

   #ifdef INTER_TETHER
   inline int Simulation::hasTether() const
   {  return hasTether_; }
   #endif

   inline int Simulation::nSystem() const
   {  return nSystem_; }

   inline int Simulation::moleculeCapacity() const
   {  return moleculeCapacity_; }

   inline int Simulation::atomCapacity() const
   {  return atomCapacity_; }

   inline int Simulation::bondCapacity() const
   {  return bondCapacity_; }

   #ifdef INTER_ANGLE
   inline int Simulation::angleCapacity() const
   {  return angleCapacity_; }
   #endif

   #ifdef INTER_DIHEDRAL
   inline int Simulation::dihedralCapacity() const
   {  return dihedralCapacity_; }
   #endif

   inline MaskPolicy Simulation::maskedPairPolicy() const
   {  return maskedPairPolicy_; }

   inline Random& Simulation::random()
   {  return random_; }

<<<<<<< HEAD
   #ifndef MCMD_NOATOMTYPES
   inline const Array<AtomType>& Simulation::atomTypes() const
   {  return atomTypes_; }

=======
>>>>>>> c3cf2497
   inline const AtomType& Simulation::atomType(int i) const
   {  return atomTypes_[i]; }

   #ifdef UTIL_MPI
   inline MPI::Intracomm& Simulation::communicator()
   {
      assert(communicatorPtr_);  
      return *communicatorPtr_; 
   }
   #endif

   // Protected inline member functions
   
   inline FileMaster& Simulation::fileMaster()
   {  return fileMaster_; }

   inline void Simulation::setAnalyzerManager(AnalyzerManager* ptr)
   {  analyzerManagerPtr_ = ptr; }

   inline AnalyzerManager& Simulation::analyzerManager()
   {  
      assert(analyzerManagerPtr_);
      return *analyzerManagerPtr_; 
   }

   inline int Simulation::iStep() const
   {  return iStep_; }

}
#endif<|MERGE_RESOLUTION|>--- conflicted
+++ resolved
@@ -477,21 +477,13 @@
       * Element firstDihedralIds[i] is an integer index for the first Dihedral of the
       * block of the dihedrals_ Array associated with species number i.
       */
-<<<<<<< HEAD
-      DArray<int>  firstDihedralIds_;
-=======
       DArray<int> firstDihedralIds_;
->>>>>>> c3cf2497
       #endif
 
       /**
       * Object for opening associated input and output files.
       */
-<<<<<<< HEAD
-      FileMaster  fileMaster_;
-=======
       FileMaster fileMaster_;
->>>>>>> c3cf2497
 
       #ifdef UTIL_MPI
       /**
@@ -544,15 +536,9 @@
       int nDihedralType_;
       #endif
 
-<<<<<<< HEAD
       #ifdef INTER_COULOMB
       /// Does an Coulomb potential exist? (0 false or 1 true)
       int  hasCoulomb_;
-=======
-      #ifdef MCMD_LINK
-      /// Number of link types.
-      int nLinkType_;
->>>>>>> c3cf2497
       #endif
 
       #ifdef INTER_EXTERNAL
@@ -691,16 +677,16 @@
    {  return hasCoulomb_; }
    #endif
 
+   #ifdef INTER_EXTERNAL
+   inline int Simulation::hasExternal() const
+   {  return hasExternal_; }
+   #endif
+
    #ifdef MCMD_LINK
    inline int Simulation::nLinkType() const
    {  return nLinkType_; }
    #endif
 
-   #ifdef INTER_EXTERNAL
-   inline int Simulation::hasExternal() const
-   {  return hasExternal_; }
-   #endif
-
    #ifdef INTER_TETHER
    inline int Simulation::hasTether() const
    {  return hasTether_; }
@@ -734,13 +720,9 @@
    inline Random& Simulation::random()
    {  return random_; }
 
-<<<<<<< HEAD
-   #ifndef MCMD_NOATOMTYPES
    inline const Array<AtomType>& Simulation::atomTypes() const
    {  return atomTypes_; }
 
-=======
->>>>>>> c3cf2497
    inline const AtomType& Simulation::atomType(int i) const
    {  return atomTypes_[i]; }
 
