#ifndef MCMD_SYSTEM_H
#define MCMD_SYSTEM_H

/*
* Simpatico - Simulation Package for Polymeric and Molecular Liquids
*
* Copyright 2010 - 2012, The Regents of the University of Minnesota
* Distributed under the terms of the GNU General Public License.
*/

#include <util/global.h>

#include <util/param/ParamComposite.h>        // base class

#include <util/boundary/Boundary.h>           // member (typedef)
#include <mcMd/chemistry/Molecule.h>          // member template parameter

#include <util/containers/DArray.h>           // member template
#include <util/containers/ArraySet.h>         // member template
#include <util/containers/PArrayIterator.h>   // inline function begin()

#include <iostream>
#include <string>
#include <set>

class SystemTest;

namespace Util 
{ 
   template <typename T> class Factory;
   class EnergyEnsemble;
   class BoundaryEnsemble;
   class FileMaster;
}

namespace McMd
{

   using namespace Util;

   /**
    * Observer interface. Classes that need to be notified
    * upon addition/removal of molecules can derive from this class
    * and register using System.addMoleculeSetObserver()
    */
   class MoleculeSetObserver 
   {
   public:

      virtual ~MoleculeSetObserver(){};
   
      virtual void notifyMoleculeSetChanged() = 0;
   };

   class Simulation;
   class ConfigIo;
   class TrajectoryIo;
   class PairFactory;
   class BondPotential;
   #ifdef INTER_ANGLE
   class AnglePotential;
   #endif
   #ifdef INTER_DIHEDRAL
   class DihedralPotential;
   #endif
<<<<<<< HEAD
   #ifdef INTER_COULOMB
   class CoulombFactory;
   #endif
=======
>>>>>>> e386e4d8
   #ifdef INTER_EXTERNAL
   class ExternalPotential;
   #endif
   #ifdef MCMD_LINK
   class LinkPotential;
   class LinkMaster;
   #endif 
   #ifdef INTER_TETHER
   class TetherFactory;
   class TetherMaster;
   #endif 
   #ifdef MCMD_PERTURB
   class Perturbation;
   #ifdef UTIL_MPI
   class ReplicaMove;
   #endif
   #endif
   
   /**
   * A set of interacting Molecules enclosed by a Boundary.
   *
   * A System has:
   *
   *  - a Boundary, which defines the System dimensions.
   *  - an ArraySet of Molecule objects of each Species.
   *  - an EnergyEnsemble and a BoundaryEnsemble
   *  - a ConfigIo, which can read and write a configuration file
   *  - a FileMaster, to manage associated input and output files
   *
   * A System must be associated with a parent Simulation, which owns
   * many of the data structures used by a System. 
   *
   * The MdSystem and McSystem subclasses of System are designed for 
   * use in MD and MC simulations, respectively, and provide methods 
   * to evaluate energies and forces.
   *
   * \ingroup McMd_System_Module
   */
   class System : public ParamComposite
   {
   
   public:

      // Typedefs

      /// A set of molecules of one Species in a System.
      typedef ArraySet<Molecule>             MoleculeSet;

      /// Iterator for a MoleculeSet.
      typedef PArrayIterator<Molecule>       MoleculeIterator;

      /// Const Iterator for a MoleculeSet.
      typedef ConstPArrayIterator<Molecule>  ConstMoleculeIterator;

      // Methods

      /// Default constructor. 
      System();
 
      /// Copy constructor. 
      System(const System& other);
 
      /// Destructor.   
      virtual ~System();
 
      /// \name Initialization
      //@{
    
      /** 
      * Set the integer Id for this System.
      *
      * Set id to zero for Simulation objects with one System.
      *
      * \param Id integer System index.
      */
      void setId(int Id);
  
      /** 
      * Set the parent Simulation. 
      * 
      * \param simulation parent Simulation object.
      */
      void setSimulation(Simulation& simulation);

      /** 
      * Set the FileMaster. 
      * 
      * Is normally used to set the FileMaster to that of the parent 
      * Simulation.
      * 
      * \param filemaster FileMaster object.
      */
      void setFileMaster(FileMaster& filemaster);

      /**
      * Read parameter file.
      *
      * Only reads parameters if this System is not a copy (i.e.,
      * was not constructed with the copy constructor). If it is a 
      * copy, this function does nothing and returns normally.
      *
      * \param in pararameter file input stream
      */
      virtual void readParameters(std::istream& in);
 
      /**
      * Load internal state from an archive.
      *
      * \param ar input/loading archive
      */
      virtual void loadParameters(Serializable::IArchive &ar);

      /**
      * Save internal state from an archive.
      *
      * \param ar output/saving archive
      */
      void saveParameters(Serializable::OArchive &ar);

      //@}
      /// \name Config File IO
      //@{

      /**
      * Get the configuration file reader/writer factory by reference.
      */
      Factory<ConfigIo>& configIoFactory();

      /**
      * Create a new configuration file reader/writer.
      *
      * This function allows one to choose from among several subclasses
      * of ConfigIo, identified by subclass name. The implementation
      * uses a Factory<ConfigIo> object to instantiate a new object. 
      * If setConfigIoFactory() has not been called, an instance of
      * the default class ConfigIoFactory is created and used.
      *
      * \param classname name of desired ConfigIo subclass.
      */
      void setConfigIo(std::string& classname);

      /**
      * Read system configuration from file.
      *
      * The configuration file contains the dimensions of the
      * Boundary, the number of molecules of each Species, and 
      * the atomic positions for all atoms of all molecules in 
      * this System. 
      *
      * This function uses a ConfigIo object that is registered
      * with this System. If a ConfigIo object has not been
      * registered by calling setConfigIo(std::string&), this 
      * function creates and uses an instance of the ConfigIo 
      * base class.
      *
      * Precondition: The System and its Parent Simulation must
      * have been initialized by calling their readParam function. 
      *
      * \param in configuration file input stream
      */
      virtual void readConfig(std::istream& in);

      /**
      * Write system configuration to a specified ostream.
      *
      * Like readConfig(), this function will create and use 
      * a ConfigIo object if none has been registered 
      * previously. 
      *
      * \param out configuration file output stream
      */
      void writeConfig(std::ostream& out);

      /**
      * Load configuration.
      *
      * \param ar input/loading archive
      */
      virtual void loadConfig(Serializable::IArchive& ar);

      /**
      * Save configuration.
      *
      * \param ar output/save archive
      */
      void saveConfig(Serializable::OArchive& ar);

      //@}
      /// \name Trajectory File IO
      //@{

      /**
      * Get the trajectory reader/writer factory by reference.
      */
      Factory<TrajectoryIo>& trajectoryIoFactory();

      //@}
      /// \name Molecule Set Mutators
      //@{
      
      /**
      * Add a Molecule to this System.  
      *
      * This function adds a Molecule to the set of Molecules of the same
      * Species in this System, and calls Molecule::setSystem(*this). 
      * 
      * The molecule to be added should first be popped off the Species 
      * reservoir or removed from another System.
      *
      * \param molecule Molecule to be added to this System.
      */
      void addMolecule(Molecule& molecule);

      /**
      * Remove a specific molecule from this System.  
      *
      * This function removes a Molecule from the set of molecules of the
      * same Species in this System, and calls Molecule::unsetSystem().
      *
      * The removed Molecule should be pushed onto the Species reservoir
      * or added to another System.
      *
      * \param molecule Molecule to be removed from this System.
      */
      void removeMolecule(Molecule& molecule); 

      /**
      * Remove all molecules from this System.
      *
      * Remove all molecules of every species from this System, and 
      * push each onto the reservoir for the appropriate Species.
      */
      void removeAllMolecules();

      /**
      * Subscribe to moleculeSet change signal
      *
      * \param observer the observer
      */
      void subscribeMoleculeSetChange(MoleculeSetObserver& observer);

      /**
      * Unsubscribe from moleculeSet change signal
      *
      * \param observer the observer
      */
      void unsubscribeMoleculeSetChange(MoleculeSetObserver& observer);

      //@}
      /// \name Molecule Set Accessors
      //@{
      
      /** 
      * Get the number of molecules of one Species in this System.
      *
      * \param speciesId integer Id for a Species.
      * \return number of molecules of specified Species in this System.
      */
      int nMolecule(int speciesId) const;

      /**
      * Return the total number of atoms in this System.
      */
      int nAtom() const;

      /**
      * Is this an empty System (i.e., one with no molecules) ?
      */
      bool isEmpty() const;

      /** 
      * Get the index of a Molecule within its Species in this System.
      *
      * This function returns the current (mutable) index of the molecule 
      * within the set of molecules of the same Species in this System, 
      * in the range 0 <= moleculeId < nMolecule(speciesId). This is 
      * the index required as the second argument of molecule(int, int).
      *
      * Note: The id returned by this function is not the same as the
      * id returned by Molecule::id(), which is a permanent identifier
      * for each molecule that is set immediately after allocation.
      *
      * \param molecule Molecule object of interest.
      * \return index for molecule within its Species and System.
      */
      int moleculeId(const Molecule& molecule) const;

      /** 
      * Get a specific Molecule in this System, by integer index.
      *
      * The moleculeId must be in range 0 <= moleculeId < nMolecule(speciesId).
      * The index associated with a molecule is mutable, and can change when
      * another molecule of the same Species is removed from this System. The
      * value of this index is returned by System::moleculeId().
      * 
      * \param speciesId  integer id of the desired Species
      * \param moleculeId integer id of molecule within Species and System
      * \return reference to the molecule
      */
      Molecule& molecule(int speciesId, int moleculeId);

      /** 
      * Get a random Molecule of a specified species in this System.
      *
      * \param speciesId  integer id of the desired Species.
      * \return const reference to the chosen molecule
      */
      Molecule& randomMolecule(int speciesId);

      /**
      * Initialize an iterator for molecules of one species in this System.
      *
      * \param speciesId integer Id for the desired Species (input)
      * \param iterator  molecule iterator (output)
      */
      void begin(int speciesId, MoleculeIterator& iterator);

      /**
      * Initialize a const iterator for molecules of one species in this System.
      *
      * \param speciesId integer Id for the desired Species (input)
      * \param iterator  molecule iterator (output)
      */
      void begin(int speciesId, ConstMoleculeIterator& iterator) const;

      //@}
      /// \name Potential Energy Factories and Styles
      //@{
    
      #ifndef INTER_NOPAIR 
      /**
      * Get the PairFactory by reference.
      */
      PairFactory& pairFactory();

      /**
      * Return nonbonded pair style string.
      */
      std::string pairStyle() const;
      #endif

      /**
      * Get the associated Factory<BondPotential> by reference.
      */
      Factory<BondPotential>& bondFactory();

      /**
      * Return covalent bond style string.
      */
      std::string bondStyle() const;

      #ifdef INTER_ANGLE
      /**
      * Get the associated AngleFactory by reference.
      */
      Factory<AnglePotential>& angleFactory();

      /**
      * Return angle potential style string.
      */
      std::string angleStyle() const;
      #endif

      #ifdef INTER_DIHEDRAL
      /**
      * Get the associated Dihedral Factory by reference.
      */
      Factory<DihedralPotential>& dihedralFactory();

      /**
      * Return dihedral potential style string.
      */
      std::string dihedralStyle() const;
      #endif

<<<<<<< HEAD
      #ifdef INTER_COULOMB
=======
      #ifdef INTER_EXTERNAL
      /**
      * Get the associated ExternalPotential factory by reference.
      */
      Factory<ExternalPotential>& externalFactory();

      /**
      * Return external potential style string.
      */
      std::string externalStyle() const;
      #endif

      #ifdef MCMD_LINK
      /**
      * Get the associated Link factory by reference.
      */
      Factory<BondPotential>& linkFactory();

>>>>>>> e386e4d8
      /**
      * Get the associated Coulomb Factory by reference.
      */
      CoulombFactory& coulombFactory();

      /**
      * Return coulomb potential style string.
      */
      std::string coulombStyle() const;
      #endif

<<<<<<< HEAD
      #ifdef INTER_EXTERNAL
      /**
      * Get the associated ExternalPotential factory by reference.
      */
      Factory<ExternalPotential>& externalFactory();

      /**
      * Return external potential style string.
      */
      std::string externalStyle() const;
      #endif

      #ifdef MCMD_LINK
      /**
      * Get the associated Link factory by reference.
      */
      Factory<BondPotential>& linkFactory();

      /**
      * Return link potential style string.
      */
      std::string linkStyle() const;

      /**
      * Get the LinkMaster by reference.
      */
      LinkMaster& linkMaster() const;
      #endif

=======
>>>>>>> e386e4d8
      #ifdef INTER_TETHER
      /**
      * Get the associated TetherFactory by reference.
      */
      TetherFactory& tetherFactory();

      /**
      * Return tether potential style string.
      */
      std::string tetherStyle() const;

      /**
      * Get the TetherMaster by reference.
      */
      TetherMaster& tetherMaster() const;
      #endif

      //@}
      #ifdef MCMD_PERTURB
      /// \name Free Energy Perturbation Theory
      //@{

      /**
      * Get the perturbation factory by reference.
      */
      Factory<Perturbation>& perturbationFactory();

      /**
      * Set to expect a Perturbation in the parameter file.
      */
      void setExpectPerturbation();

      /**
      * Return true if we expect a perturbation
      */
      bool expectPerturbation() const;

      /**
      * Does this system have an associated Perturbation?
      */
      bool hasPerturbation() const;

      /**
      * Get the associated Perturbation by reference.
      */
      Perturbation& perturbation() const;
     
      #ifdef UTIL_MPI 
      /**
      * Does this system have an associated ReplicaMove?
      */
      bool hasReplicaMove() const;
      
      /**
      * Get the associated ReplicaMove by reference.
      */
      ReplicaMove& replicaMove() const;
      #endif // UTIL_MPI

      //@}
      #endif // MCMD_PERTURB
      /// \name Accessors (Miscellaneous)
      //@{
    
      /**
      * Get integer index for this System.
      */ 
      int id() const;
  
      /**
      * Get the parent Simulation by reference.
      */ 
      Simulation& simulation() const;

      /**
      * Get the Boundary by reference.
      */ 
      Boundary& boundary() const;

      /**
      * Get the EnergyEnsemble by reference.
      */ 
      EnergyEnsemble& energyEnsemble() const;

      /**
      * Get the BoundaryEnsemble by reference.
      */ 
      BoundaryEnsemble& boundaryEnsemble() const;

      /**
      * Get the associated FileMaster by reference.
      */ 
      FileMaster& fileMaster() const;

      /**
      * Was this System instantiated with the copy constructor?
      */
      bool isCopy() const;

      /**
      * Return true if valid, or throw Exception. 
      */
      virtual bool isValid() const;

      //@}

   protected:

      /**
      * Get the maximum Boundary by reference.
      */
      Boundary& maxBoundary() const;

      /**
      * Return a pointer to a new default ConfigIo.
      */
      virtual ConfigIo* newDefaultConfigIo();

      /**
      * Return a pointer to a new default ConfigIoFactory.
      */
      virtual Factory<ConfigIo>* newDefaultConfigIoFactory();

      /**
      * Return a pointer to a new default TrajectoryIoFactory.
      */
      virtual Factory<TrajectoryIo>* newDefaultTrajectoryIoFactory();

      #ifdef MCMD_PERTURB
      /**
      * Return a pointer to the default perturbation Factory.
      */
      virtual Factory<Perturbation>* newDefaultPerturbationFactory()
      {  return 0; }

      /**
      * Read the perturbation parameter block (if any)
      *
      * \param in input parameter stream
      */
      void readPerturbation(std::istream& in);

      /**
      * Load the perturbation parameter block (if any)
      *
      * \param ar input/saving archive
      */
      void loadPerturbation(Serializable::IArchive& ar);

      /**
      * Save the perturbation parameter block (if any)
      *
      * \param ar output/saving archive
      */
      void savePerturbation(Serializable::OArchive& ar);

      #ifdef UTIL_MPI
      /**
      * Read the ReplicaMove parameter block (if any)
      *
      * \param in input parameter stream
      */
      void readReplicaMove(std::istream& in);

      /**
      * Read the ReplicaMove parameter block (if any)
      *
      * \param ar input/loading archive
      */
      void loadReplicaMove(Serializable::IArchive& ar);

      /**
      * Save the ReplicaMove parameter block (if any)
      *
      * \param ar output/saving archive
      */
      void saveReplicaMove(Serializable::OArchive& ar);
      #endif // UTIL_MPI
      #endif // MCMD_PERTURB

      /**
      * Allocate and initialize molecule sets for all species.
      *
      * This function is called within the Simulation::initialize() 
      * private member function to allocate and initialize an 
      * array of MoleculeSet objects for all Species for this 
      * System.
      *
      * Preconditions: This System must be associated with a parent
      * Simulation, and all Species objects must have been initialized
      * by calling SpeciesManager::readParameters().
      */
      void allocateMoleculeSets();

      /**
      * Read FileMaster parameters, if none yet exists.
      *
      * If no FileMaster exists, this function creates one and 
      * reads paramters to initialize one. If there is already
      * a FileMaster, it does nothing.
      *
      * Invoked in implementation of readParameters().
      *
      * \param in input parameter stream
      */
      void readFileMaster(std::istream& in);

      /**
      * Load FileMaster data from archive, if necessary.
      *
      * \param ar input/loading archive
      */
      void loadFileMaster(Serializable::IArchive& ar);

      /**
      * If necessary, save FileMaster to archive.
      *
      * \param ar output/saving archive
      */
      void saveFileMaster(Serializable::OArchive& ar);

      /**
      * Read potential style parameter strings.
      *
      * \param in input parameter stream
      */
      void readPotentialStyles(std::istream& in);

      /**
      * Load potential style strings from an archive.
      *
      * \param ar input/loading archive
      */
      void loadPotentialStyles(Serializable::IArchive& ar);

      /**
      * Save potential style strings.
      *
      * \param ar output/saving archive
      */
      void savePotentialStyles(Serializable::OArchive& ar);

      /**
      * Read energy and boundary ensemble parameters.
      *
      * \param in input parameter stream
      */
      void readEnsembles(std::istream& in);

      /**
      * Load energy and boundary ensembles from archive.
      *
      * \param ar input/loading archive
      */
      void loadEnsembles(Serializable::IArchive& ar);

      /**
      * Save energy and boundary ensembles.
      *
      * \param ar output/saving archive
      */
      void saveEnsembles(Serializable::OArchive& ar);

      #ifdef MCMD_LINK
      /**
      * Read the LinkMaster parameters.
      *
      * \param in input parameter stream
      */
      void readLinkMaster(std::istream& in);

      /**
      * Load the LinkMaster.
      *
      * \param ar input archive.
      */
      void loadLinkMaster(Serializable::IArchive& ar);

      /**
      * Save the LinkMaster.
      *
      * \param ar output archive.
      */
      void saveLinkMaster(Serializable::OArchive& ar);
      #endif 

      #ifdef INTER_TETHER
      /**
      * Read the TetherMaster.
      *
      * \param in input parameter stream
      */
      void readTetherMaster(std::istream& in);

      /**
      * Load the TetherMaster.
      *
      * \param ar input/loading archive
      */
      void loadTetherMaster(Serializable::IArchive& ar);

      /**
      * Save the TetherMaster.
      *
      * \param ar output/saving archive
      */
      void saveTetherMaster(Serializable::OArchive& ar);
      #endif // INTER_TETHER

   private:

      /**
      * Pointer to DArray containing one MoleculeSet for each Species.
      *
      * MoleculeSet (*moleculeSetsPtr_)[i] contains all molecules in
      * this System that belong to Species i of the parent simulation.
      */
      DArray<MoleculeSet>* moleculeSetsPtr_;
 
      /// Pointer to Boundary object.
      Boundary* boundaryPtr_;
 
      #ifdef MCMD_LINK
      /// LinkMaster object to manage Links.
      LinkMaster* linkMasterPtr_;
      #endif

      #ifdef INTER_TETHER
      /// TetherMaster object to manage Tethers.
      TetherMaster* tetherMasterPtr_;
      #endif

      /// Pointer to parent Simulation.
      Simulation* simulationPtr_;

      /// Pointer to the EnergyEnsemble.
      EnergyEnsemble* energyEnsemblePtr_;
   
      /// Pointer to the BoundaryEnsemble.
      BoundaryEnsemble* boundaryEnsemblePtr_;
  
      #ifndef INTER_NOPAIR 
      /// Pointer to the PairPotential factory.
      PairFactory* pairFactoryPtr_;
      #endif
   
      /// Pointer to the Factory<BondPotential>.
      Factory<BondPotential>* bondFactoryPtr_;
  
      #ifdef INTER_ANGLE 
      /// Pointer to the AnglePotential Factory.
      Factory<AnglePotential>* angleFactoryPtr_;
      #endif
   
      #ifdef INTER_DIHEDRAL
      /// Pointer to DihedralPotential Factory
      Factory<DihedralPotential>* dihedralFactoryPtr_;
      #endif
  
<<<<<<< HEAD
      #ifdef INTER_COULOMB
      /// Pointer to CoulombPotential Factory
      CoulombFactory*  coulombFactoryPtr_;
      #endif
  
=======
>>>>>>> e386e4d8
      #ifdef INTER_EXTERNAL
      /// Pointer to ExternalPotential factory
      Factory<ExternalPotential>* externalFactoryPtr_;
      #endif
  
      #ifdef MCMD_LINK
      /// Pointer to Link Factory
<<<<<<< HEAD
      Factory<BondPotential>*  linkFactoryPtr_;
=======
      Factory<BondPotential>* linkFactoryPtr_;
>>>>>>> e386e4d8
      #endif
   
      #ifdef INTER_TETHER
      /// Pointer to TetherFactory.
      TetherFactory* tetherFactoryPtr_;
      #endif
   
      /// Pointer to a configuration reader/writer.
      ConfigIo* configIoPtr_;
   
      /// Pointer to a configuration reader/writer factory.
      Factory<ConfigIo>* configIoFactoryPtr_;
   
      /// Pointer to a trajectory reader/writer factory.
      Factory<TrajectoryIo>* trajectoryIoFactoryPtr_;

      /// Pointer to a FileMaster.
      FileMaster* fileMasterPtr_;
   
      #ifdef MCMD_PERTURB
      /// Pointer to a perturbation object.
      Perturbation* perturbationPtr_;

      /// Pointer to a perturbation Factory.
      Factory<Perturbation>* perturbationFactoryPtr_;
      
      #ifdef UTIL_MPI
      /// Pointer to a ReplicaMove.
      ReplicaMove* replicaMovePtr_;
      
      /// Does system have ReplicaMove.
      bool hasReplicaMove_;

      #endif  // UTIL_MPI
      #endif  // MCMD_PERTURB
      #ifndef INTER_NOPAIR
      /// Name of pair potential style.
      std::string pairStyle_;
      #endif

      /// Name of bond potential style.
      std::string bondStyle_;

      #ifdef INTER_ANGLE
      /// Name of angle potential style.
      std::string angleStyle_;
      #endif

      #ifdef INTER_DIHEDRAL
      /// Name of dihedral potential style.
      std::string dihedralStyle_;
      #endif

<<<<<<< HEAD
      #ifdef INTER_COULOMB
      /// Name of coulomb potential style.
      std::string coulombStyle_;
      #endif

=======
>>>>>>> e386e4d8
      #ifdef INTER_EXTERNAL
      /// Name of external potential style.
      std::string externalStyle_;
      #endif

      #ifdef MCMD_LINK
      /// Name of link potential style.
      std::string linkStyle_;
      #endif

      #ifdef INTER_TETHER
      /// Name of tether potential style.
      std::string tetherStyle_;
      #endif

      /// Integer index for this System.
      int id_;

      /// Was this System instantiated with the copy constructor?
      bool isCopy_;

      /// Did this System instantiate a FileMaster object?
      bool createdFileMaster_;

      #ifdef MCMD_PERTURB
      /// Should this system read a Perturbation in the param file?
      bool expectPerturbationParam_;

      /// Has this System instantiated a Perturbation?
      bool createdPerturbation_;

      /// Has this System instantiated a PerturbationFactory?
      bool createdPerturbationFactory_;
      
      #ifdef UTIL_MPI
      /// Has this System instantiated a ReplicaMove?
      bool createdReplicaMove_;
      #endif // ifdef UTIL_MPI
      #endif // ifdef MCMD_PERTURB

      /// list of observers
      std::set<MoleculeSetObserver*> observers_;

      /// notify all observers
      void notifyMoleculeSetObservers() const;

   //friends:

      friend class SubSystem;
      friend class ::SystemTest;

   }; 


   // Inline functions 

   /* 
   * Get integer Id for this System.
   */
   inline int System::id() const
   { return id_; }

   /* 
   * Get the parent Simulation by reference.
   */
   inline Simulation& System::simulation() const
   { 
      assert(simulationPtr_);
      return *simulationPtr_; 
   }
 
   /* 
   * Get the Boundary by reference.
   */
   inline Boundary& System::boundary() const
   { 
      assert(boundaryPtr_);
      return *boundaryPtr_;
   }

   #ifdef MCMD_LINK
   /* 
   * Get the LinkMaster by reference.
   */
   inline LinkMaster& System::linkMaster() const
   { 
      assert(linkMasterPtr_);
      return *linkMasterPtr_; 
   }
   #endif

   #ifdef INTER_TETHER
   /* 
   * Get the TetherMaster by reference.
   */
   inline TetherMaster& System::tetherMaster() const
   { 
      assert(tetherMasterPtr_);
      return *tetherMasterPtr_; 
   }
   #endif

   /* 
   * Get the EnergyEnsemble by reference.
   */
   inline EnergyEnsemble& System::energyEnsemble() const
   { 
      assert(energyEnsemblePtr_);
      return *energyEnsemblePtr_; 
   }

   /* 
   * Get the BoundaryEnsemble by reference.
   */
   inline BoundaryEnsemble& System::boundaryEnsemble() const
   { 
      assert(boundaryEnsemblePtr_);
      return *boundaryEnsemblePtr_; 
   }

   /* 
   * Get the FileMaster by reference.
   */
   inline FileMaster& System::fileMaster() const
   { 
      assert(fileMasterPtr_);
      return *fileMasterPtr_; 
   }

   /* 
   * Was this System instantiated with the copy constructor?
   */
   inline bool System::isCopy() const
   { return isCopy_; }

   /* 
   * Get the number of molecules of a specific Species in this System.
   */
   inline int System::nMolecule(int speciesId) const
   {  
      assert(moleculeSetsPtr_);  
      return (*moleculeSetsPtr_)[speciesId].size(); 
   }

   /* 
   * Get a specific molecule of a specific Species.
   */
   inline Molecule& System::molecule(int speciesId, int moleculeId)
   {  
      assert(moleculeSetsPtr_);  
      return (*moleculeSetsPtr_)[speciesId][moleculeId]; 
   }

   /* 
   * Initialize a MoleculeIterator for molecules of one Species.
   */
   inline 
   void System::begin(int speciesId, MoleculeIterator& iterator)
   {
      assert(moleculeSetsPtr_);  
      (*moleculeSetsPtr_)[speciesId].begin(iterator); 
   }

   /* 
   * Initialize a MoleculeIterator for molecules of one Species.
   */
   inline 
   void System::begin(int speciesId, ConstMoleculeIterator& iterator) const
   {
      assert(moleculeSetsPtr_);  
      (*moleculeSetsPtr_)[speciesId].begin(iterator); 
   }

   #ifdef MCMD_PERTURB
   /**
   * Should this system create a Perturbation?
   */
   inline bool System::expectPerturbation() const
   { return expectPerturbationParam_; }

   /**
   * Return the perturbation factory by reference.
   */
   inline Factory<Perturbation>& System::perturbationFactory()
   { return *perturbationFactoryPtr_; }

   /* 
   * Does this system have an associated Perturbation?
   */
   inline bool System::hasPerturbation() const
   {  return perturbationPtr_; }

   /*
   * Get the Perturbation by reference.
   */
   inline Perturbation& System::perturbation() const
   { 
      assert(perturbationPtr_);
      return *perturbationPtr_; 
   }

   #ifdef UTIL_MPI
   /* 
   * Does this system have an associated ReplicaMove?
   */
   inline bool System::hasReplicaMove() const
   {  return replicaMovePtr_; }
   
   /*
   * Get the ReplicaMove by reference.
   */
   inline ReplicaMove& System::replicaMove() const
   {
      assert(replicaMovePtr_);
      return *replicaMovePtr_;
   }
   #endif // UTIL_MPI
   #endif // MCMD_PERTURB

   /*
   * Subscribe to moleculeSet change signal.
   */
   inline void System::subscribeMoleculeSetChange(MoleculeSetObserver& observer)
   {  observers_.insert(&observer); }

   /*
   * Unsubscribe from moleculeSet change signal.
   */
   inline void System::unsubscribeMoleculeSetChange(MoleculeSetObserver& observer)
   {  observers_.erase(&observer); }

   /*
   * Notifiy all observers
   */
   inline void System::notifyMoleculeSetObservers() const
   {
      std::set<MoleculeSetObserver*>::iterator itr;

      for ( itr = observers_.begin();
            itr != observers_.end(); itr++ )
         (*itr)->notifyMoleculeSetChanged();
   }

}
#endif<|MERGE_RESOLUTION|>--- conflicted
+++ resolved
@@ -63,12 +63,9 @@
    #ifdef INTER_DIHEDRAL
    class DihedralPotential;
    #endif
-<<<<<<< HEAD
    #ifdef INTER_COULOMB
    class CoulombFactory;
    #endif
-=======
->>>>>>> e386e4d8
    #ifdef INTER_EXTERNAL
    class ExternalPotential;
    #endif
@@ -444,9 +441,18 @@
       std::string dihedralStyle() const;
       #endif
 
-<<<<<<< HEAD
       #ifdef INTER_COULOMB
-=======
+      /**
+      * Get the associated Coulomb Factory by reference.
+      */
+      CoulombFactory& coulombFactory();
+
+      /**
+      * Return coulomb potential style string.
+      */
+      std::string coulombStyle() const;
+      #endif
+
       #ifdef INTER_EXTERNAL
       /**
       * Get the associated ExternalPotential factory by reference.
@@ -465,37 +471,6 @@
       */
       Factory<BondPotential>& linkFactory();
 
->>>>>>> e386e4d8
-      /**
-      * Get the associated Coulomb Factory by reference.
-      */
-      CoulombFactory& coulombFactory();
-
-      /**
-      * Return coulomb potential style string.
-      */
-      std::string coulombStyle() const;
-      #endif
-
-<<<<<<< HEAD
-      #ifdef INTER_EXTERNAL
-      /**
-      * Get the associated ExternalPotential factory by reference.
-      */
-      Factory<ExternalPotential>& externalFactory();
-
-      /**
-      * Return external potential style string.
-      */
-      std::string externalStyle() const;
-      #endif
-
-      #ifdef MCMD_LINK
-      /**
-      * Get the associated Link factory by reference.
-      */
-      Factory<BondPotential>& linkFactory();
-
       /**
       * Return link potential style string.
       */
@@ -507,8 +482,6 @@
       LinkMaster& linkMaster() const;
       #endif
 
-=======
->>>>>>> e386e4d8
       #ifdef INTER_TETHER
       /**
       * Get the associated TetherFactory by reference.
@@ -868,14 +841,11 @@
       Factory<DihedralPotential>* dihedralFactoryPtr_;
       #endif
   
-<<<<<<< HEAD
       #ifdef INTER_COULOMB
       /// Pointer to CoulombPotential Factory
       CoulombFactory*  coulombFactoryPtr_;
       #endif
   
-=======
->>>>>>> e386e4d8
       #ifdef INTER_EXTERNAL
       /// Pointer to ExternalPotential factory
       Factory<ExternalPotential>* externalFactoryPtr_;
@@ -883,11 +853,7 @@
   
       #ifdef MCMD_LINK
       /// Pointer to Link Factory
-<<<<<<< HEAD
-      Factory<BondPotential>*  linkFactoryPtr_;
-=======
       Factory<BondPotential>* linkFactoryPtr_;
->>>>>>> e386e4d8
       #endif
    
       #ifdef INTER_TETHER
@@ -941,14 +907,11 @@
       std::string dihedralStyle_;
       #endif
 
-<<<<<<< HEAD
       #ifdef INTER_COULOMB
       /// Name of coulomb potential style.
       std::string coulombStyle_;
       #endif
 
-=======
->>>>>>> e386e4d8
       #ifdef INTER_EXTERNAL
       /// Name of external potential style.
       std::string externalStyle_;
