--- conflicted
+++ resolved
@@ -31,7 +31,6 @@
 #ifdef INTER_DIHEDRAL
 #include <mcMd/potentials/dihedral/DihedralFactory.h>
 #endif
-<<<<<<< HEAD
 #ifdef INTER_COULOMB
 #include <mcMd/potentials/coulomb/CoulombFactory.h>
 #endif
@@ -42,15 +41,6 @@
 #include <mcMd/potentials/link/LinkFactory.h>
 #include <mcMd/links/LinkMaster.h>
 #endif
-=======
-#ifdef INTER_EXTERNAL
-#include <mcMd/potentials/external/ExternalFactory.h>
-#endif
-#ifdef MCMD_LINK
-#include <mcMd/potentials/link/LinkFactory.h>
-#include <mcMd/links/LinkMaster.h>
-#endif
->>>>>>> e386e4d8
 #ifdef INTER_TETHER
 #include <mcMd/potentials/tether/tetherFactory.h>
 #include <mcMd/tethers/TetherMaster.h>
@@ -102,12 +92,9 @@
       #ifdef INTER_DIHEDRAL
       dihedralFactoryPtr_(0),
       #endif
-<<<<<<< HEAD
       #ifdef INTER_COULOMB
       coulombFactoryPtr_(0),
       #endif
-=======
->>>>>>> e386e4d8
       #ifdef INTER_EXTERNAL
       externalFactoryPtr_(0),
       #endif
@@ -139,12 +126,9 @@
       #ifdef INTER_DIHEDRAL
       dihedralStyle_(),
       #endif
-<<<<<<< HEAD
       #ifdef INTER_COULOMB
       coulombStyle_(),
       #endif
-=======
->>>>>>> e386e4d8
       #ifdef INTER_EXTERNAL
       externalStyle_(),
       #endif
@@ -197,12 +181,9 @@
       #ifdef INTER_DIHEDRAL
       dihedralFactoryPtr_(other.dihedralFactoryPtr_),
       #endif
-<<<<<<< HEAD
       #ifdef INTER_COULOMB
       coulombFactoryPtr_(other.coulombFactoryPtr_),
       #endif
-=======
->>>>>>> e386e4d8
       #ifdef INTER_EXTERNAL
       externalFactoryPtr_(other.externalFactoryPtr_),
       #endif
@@ -234,12 +215,9 @@
       #ifdef INTER_DIHEDRAL
       dihedralStyle_(other.dihedralStyle_),
       #endif
-<<<<<<< HEAD
       #ifdef INTER_COULOMB
       coulombStyle_(other.coulombStyle_),
       #endif
-=======
->>>>>>> e386e4d8
       #ifdef INTER_EXTERNAL
       externalStyle_(other.externalStyle_),
       #endif
@@ -291,14 +269,11 @@
             delete dihedralFactoryPtr_;
          }
          #endif
-<<<<<<< HEAD
          #ifdef INTER_COULOMB
          if (coulombFactoryPtr_) {
             delete coulombFactoryPtr_;
          }
          #endif
-=======
->>>>>>> e386e4d8
          #ifdef INTER_EXTERNAL
          if (externalFactoryPtr_) {
             delete externalFactoryPtr_;
@@ -479,14 +454,11 @@
          read<std::string>(in, "dihedralStyle", dihedralStyle_);
       }
       #endif
-<<<<<<< HEAD
       #ifdef INTER_COULOMB
       if (simulation().hasCoulomb() > 0) {
          read<std::string>(in, "coulombStyle", coulombStyle_);
       }
       #endif
-=======
->>>>>>> e386e4d8
       #ifdef INTER_EXTERNAL
       if (simulation().hasExternal()) {
          read<std::string>(in, "externalStyle", externalStyle_);
@@ -525,14 +497,11 @@
          loadParameter<std::string>(ar, "dihedralStyle", dihedralStyle_);
       }
       #endif
-<<<<<<< HEAD
       #ifdef INTER_COULOMB
       if (simulation().hasCoulomb() > 0) {
          loadParameter<std::string>(ar, "coulombStyle", coulombStyle_);
       }
       #endif
-=======
->>>>>>> e386e4d8
       #ifdef INTER_EXTERNAL
       if (simulation().hasExternal()) {
          loadParameter<std::string>(ar, "externalStyle", externalStyle_);
@@ -571,14 +540,11 @@
          ar << dihedralStyle_;
       }
       #endif
-<<<<<<< HEAD
       #ifdef INTER_COULOMB
       if (simulation().hasCoulomb() > 0) {
          ar << coulombStyle_;
       }
       #endif
-=======
->>>>>>> e386e4d8
       #ifdef INTER_EXTERNAL
       if (simulation().hasExternal()) {
          ar << externalStyle_;
@@ -1224,7 +1190,6 @@
    {  return dihedralStyle_;  }
    #endif
 
-<<<<<<< HEAD
    #ifdef INTER_COULOMB
    /*
    * Return the CoulombFactory by reference.
@@ -1245,8 +1210,6 @@
    {  return coulombStyle_;  }
    #endif
 
-=======
->>>>>>> e386e4d8
    #ifdef INTER_EXTERNAL
    /*
    * Return the ExternalFactory by reference.
