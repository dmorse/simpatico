--- conflicted
+++ resolved
@@ -34,12 +34,12 @@
 #ifdef INTER_COULOMB
 #include <mcMd/potentials/coulomb/CoulombFactory.h>
 #endif
+#ifdef INTER_EXTERNAL
+#include <mcMd/potentials/external/ExternalFactory.h>
+#endif
 #ifdef MCMD_LINK
 #include <mcMd/potentials/link/LinkFactory.h>
 #include <mcMd/links/LinkMaster.h>
-#endif
-#ifdef INTER_EXTERNAL
-#include <mcMd/potentials/external/ExternalFactory.h>
 #endif
 #ifdef INTER_TETHER
 #include <mcMd/potentials/tether/tetherFactory.h>
@@ -95,11 +95,11 @@
       #ifdef INTER_COULOMB
       coulombFactoryPtr_(0),
       #endif
+      #ifdef INTER_EXTERNAL
+      externalFactoryPtr_(0),
+      #endif
       #ifdef MCMD_LINK
       linkFactoryPtr_(0),
-      #endif
-      #ifdef INTER_EXTERNAL
-      externalFactoryPtr_(0),
       #endif
       #ifdef INTER_TETHER
       tetherFactoryPtr_(0),
@@ -129,11 +129,11 @@
       #ifdef INTER_COULOMB
       coulombStyle_(),
       #endif
+      #ifdef INTER_EXTERNAL
+      externalStyle_(),
+      #endif
       #ifdef MCMD_LINK
       linkStyle_(),
-      #endif
-      #ifdef INTER_EXTERNAL
-      externalStyle_(),
       #endif
       #ifdef INTER_TETHER
       tetherStyle_(),
@@ -218,11 +218,11 @@
       #ifdef INTER_COULOMB
       coulombStyle_(other.coulombStyle_),
       #endif
+      #ifdef INTER_EXTERNAL
+      externalStyle_(other.externalStyle_),
+      #endif
       #ifdef MCMD_LINK
       linkStyle_(other.linkStyle_),
-      #endif
-      #ifdef INTER_EXTERNAL
-      externalStyle_(other.externalStyle_),
       #endif
       #ifdef INTER_TETHER
       tetherStyle_(other.tetherStyle_),
@@ -274,19 +274,14 @@
             delete coulombFactoryPtr_;
          }
          #endif
+         #ifdef INTER_EXTERNAL
+         if (externalFactoryPtr_) {
+            delete externalFactoryPtr_;
+         }
+         #endif
          #ifdef MCMD_LINK
          if (linkFactoryPtr_) {
             delete linkFactoryPtr_;
-         }
-         #endif
-         #ifdef INTER_EXTERNAL
-         if (externalFactoryPtr_) {
-            delete externalFactoryPtr_;
-         }
-         #endif
-         #ifdef MCMD_LINK
-         if (linkMasterPtr_) {
-            delete linkMasterPtr_;
          }
          #endif
          #ifdef INTER_TETHER
@@ -446,56 +441,34 @@
       #ifndef INTER_NOPAIR
       read<std::string>(in, "pairStyle", pairStyle_);
       #endif
-
       if (simulation().nBondType() > 0) {
          read<std::string>(in, "bondStyle", bondStyle_);
       }
-
       #ifdef INTER_ANGLE
       if (simulation().nAngleType() > 0) {
          read<std::string>(in, "angleStyle", angleStyle_);
       }
-<<<<<<< HEAD
-
-=======
->>>>>>> c3cf2497
       #endif
       #ifdef INTER_DIHEDRAL
       if (simulation().nDihedralType() > 0) {
          read<std::string>(in, "dihedralStyle", dihedralStyle_);
       }
-<<<<<<< HEAD
-
       #endif
       #ifdef INTER_COULOMB
       if (simulation().hasCoulomb() > 0) {
          read<std::string>(in, "coulombStyle", coulombStyle_);
       }
-
-      #endif
-=======
+      #endif
+      #ifdef INTER_EXTERNAL
+      if (simulation().hasExternal()) {
+         read<std::string>(in, "externalStyle", externalStyle_);
+      }
       #endif
       #ifdef MCMD_LINK
       if (simulation().nLinkType() > 0) {
          read<std::string>(in, "linkStyle", linkStyle_);
       }
       #endif
->>>>>>> c3cf2497
-      #ifdef INTER_EXTERNAL
-      if (simulation().hasExternal()) {
-         read<std::string>(in, "externalStyle", externalStyle_);
-      }
-
-      #endif
-<<<<<<< HEAD
-      #ifdef MCMD_LINK
-      if (simulation().nLinkType() > 0) {
-         read<std::string>(in, "linkStyle", linkStyle_);
-      }
-
-      #endif
-=======
->>>>>>> c3cf2497
       #ifdef INTER_TETHER
       if (simulation().hasTether()) {
          read<std::string>(in, "tetherStyle", tetherStyle_);
@@ -572,14 +545,14 @@
          ar << coulombStyle_;
       }
       #endif
+      #ifdef INTER_EXTERNAL
+      if (simulation().hasExternal()) {
+         ar << externalStyle_;
+      }
+      #endif
       #ifdef MCMD_LINK
       if (simulation().nLinkType() > 0) {
          ar << linkStyle_;
-      }
-      #endif
-      #ifdef INTER_EXTERNAL
-      if (simulation().hasExternal()) {
-         ar << externalStyle_;
       }
       #endif
       #ifdef INTER_TETHER
@@ -1215,8 +1188,8 @@
    */
    std::string System::dihedralStyle() const
    {  return dihedralStyle_;  }
-
    #endif
+
    #ifdef INTER_COULOMB
    /*
    * Return the CoulombFactory by reference.
@@ -1235,8 +1208,28 @@
    */
    std::string System::coulombStyle() const
    {  return coulombStyle_;  }
-
    #endif
+
+   #ifdef INTER_EXTERNAL
+   /*
+   * Return the ExternalFactory by reference.
+   */
+   Factory<ExternalPotential>& System::externalFactory()
+   {
+      if (externalFactoryPtr_ == 0) {
+         externalFactoryPtr_ = new ExternalFactory(*this);
+      }
+      assert(externalFactoryPtr_);
+      return *externalFactoryPtr_;
+   }
+
+   /*
+   * Get the external style string.
+   */
+   std::string System::externalStyle() const
+   {  return externalStyle_;  }
+   #endif
+
    #ifdef MCMD_LINK
    /*
    * Return the Link factory by reference.
@@ -1255,28 +1248,8 @@
    */
    std::string System::linkStyle() const
    {  return linkStyle_;  }
-
    #endif
-   #ifdef INTER_EXTERNAL
-   /*
-   * Return the ExternalFactory by reference.
-   */
-   Factory<ExternalPotential>& System::externalFactory()
-   {
-      if (externalFactoryPtr_ == 0) {
-         externalFactoryPtr_ = new ExternalFactory(*this);
-      }
-      assert(externalFactoryPtr_);
-      return *externalFactoryPtr_;
-   }
-
-   /*
-   * Get the external style string.
-   */
-   std::string System::externalStyle() const
-   {  return externalStyle_;  }
-
-   #endif
+
    #ifdef INTER_TETHER
    /*
    * Return the TetherFactory by reference.
