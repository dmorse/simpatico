--- conflicted
+++ resolved
@@ -135,54 +135,37 @@
 
    protected:
 
-<<<<<<< HEAD
-      /*
+      /**
       * Number of perturbation parameters associated with a System.
       */
       int nParameters_;
 
-=======
->>>>>>> 065a48a4
-      /*
+      /**
       * mode 0: parameters of all replica systems are specified.
       * mode 1: parameters of only the first and last replica systems are specified.
       */
       int mode_;
 
-<<<<<<< HEAD
-=======
-      /// Number of perturbation parameters associated with a System.
-      int nParameters_;
-      
       /**
-      * Sets the perturbation parameter in the associated system.
-      *
-      * This method modifies the parameters of the associated System so as
-      * to correspond to the value of the parameter member variable.
-      */
-      virtual void setParameter() = 0;
-
->>>>>>> 065a48a4
-      /*
       * Value of the perturbation parameter for the associated System. 
       * parameter is a DMatrix of dimensions 1xnParameters.
       */
       DArray<double> parameter_;
       
-      /*
+      /**
       * Value of the perturbation parameter for the first replica System.
       * initialParameter is a DMatrix of dimensions 1xnParameters.
       */
       DArray<double> initialParameter_;
       
-      /*
+      /**
       * Value of the perturbation parameter for the last replica System.
       * finalParameter is a DMatrix of dimensions 1xnParameters.
       */
       DArray<double> finalParameter_;
 
       #if UTIL_MPI
-      /*
+      /**
       * Value of the perturbation parameter for all the replica Systems.
       * parameters is a DMatrix of dimensions nProcsxnParameters.
       */
