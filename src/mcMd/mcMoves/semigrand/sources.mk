--- conflicted
+++ resolved
@@ -6,12 +6,8 @@
     mcMd/mcMoves/semigrand/GeneralpolymerSemiGrandMove.cpp \
     mcMd/mcMoves/semigrand/GeneralpolymerLimitedSemiGrandMove.cpp \
     mcMd/mcMoves/semigrand/GeneralpolymerALTSemiGrandMove.cpp \
-    mcMd/mcMoves/semigrand/WangLandauAdaptiveStepMove.cpp \
-<<<<<<< HEAD
+    mcMd/mcMoves/semigrand/WangLandauAdaptiveStepMove.cpp  \\
     mcMd/mcMoves/semigrand/WangLandauALTMove.cpp
-=======
-    mcMd/mcMoves/semigrand/WangLandauALTMove.cpp 
->>>>>>> ab913a67
 endif
 
 mcMd_mcMoves_semigrand_SRCS=\
