--- conflicted
+++ resolved
@@ -46,14 +46,11 @@
    {
       // Read parameters
       readProbability(in);
-<<<<<<< HEAD
-      CfbLinear::readParameters(in);
+      CfbLinear::readParameters(in); // read speciesId_ and nTrial_
+
+      hasAutoCorr_ = false;
       bool isRequired = false;
       read<bool>(in, "hasAutoCorr", hasAutoCorr_, isRequired);
-=======
-      CfbLinear::readParameters(in); // read speciesId_ and nTrial_
-      read<int>(in, "hasAutoCorr", hasAutoCorr_);
->>>>>>> f3e3ab26
       if (hasAutoCorr_) {
          read<int>(in, "autoCorrCapacity", autoCorrCapacity_);
          read<std::string>(in, "outputFileName", outputFileName_);
@@ -111,19 +108,9 @@
       // Read parameters
       McMove::loadParameters(ar);
       CfbLinear::loadParameters(ar);
-<<<<<<< HEAD
-
-      ar & bondTypeId_;
-      ar & maskPolicy_;
-      ar & junctions_;
-      ar & lTypes_;
-      ar & uTypes_;
 
       // Read autocorrelation parameters
       loadParameter<bool>(ar, "hasAutoCorr", hasAutoCorr_);
-=======
-      loadParameter<int>(ar, "hasAutoCorr", hasAutoCorr_);
->>>>>>> f3e3ab26
       if (hasAutoCorr_) {
          loadParameter<int>(ar, "autoCorrCapacity", autoCorrCapacity_);
          loadParameter<std::string>(ar, "outputFileName", outputFileName_);
@@ -277,13 +264,10 @@
          incrementNAccept();
 
          if (hasAutoCorr_) {
-<<<<<<< HEAD
             int molId = molPtr->id();
             double rsign = (double) sign;
-            acceptedStepsAccumulators_[molId].sample(rsign);
-=======
-            accumulators_[molPtr->id()].sample((double) sign);
->>>>>>> f3e3ab26
+            accumulators_[molId].sample(rsign);
+            //accumulators_[molPtr->id()].sample((double) sign);
          }
 
       } else {
