--- conflicted
+++ resolved
@@ -81,7 +81,9 @@
 
    public:
 
-      /// Number of diagnostic samples in simulation.
+      /**
+      * Number of diagnostic samples in simulation.
+      */
       static const int Samples = 100000;
       
       /**	
@@ -108,11 +110,7 @@
       *
       * \param ar loading (input) archive.
       */
-<<<<<<< HEAD
       virtual void loadParameters(Serializable::IArchive& ar);
-=======
-      virtual void sample(long iStep);
->>>>>>> 5450d9d4
 
       /**
       * Save state to archive.
@@ -140,7 +138,7 @@
       *
       * \param iStep step counter
       */
-      void sample(long iStep);
+      virtual void sample(long iStep);
 
       /**
       * Output results to predefined output file.
@@ -149,7 +147,7 @@
 
    protected:
 
-      /*
+      /**
       * Output file stream.
       */
       std::ofstream outputFile_;
@@ -157,7 +155,7 @@
       /**
       * Structure factor accumulators. 
       * 
-      * First index is wavevector, second index is mode index.
+      * First index is wavevector, second is a mode index.
       */
       DMatrix<double> structureFactors_;
       
