--- conflicted
+++ resolved
@@ -49,8 +49,6 @@
 
       accumulator_.setParam(capacity_);
       fileMaster().openOutputFile(outputFileName(".dat"), outputFile_);
-<<<<<<< HEAD
-=======
       isInitialized_ = true;
    }
 
@@ -72,7 +70,6 @@
       }
 
       fileMaster().openOutputFile(outputFileName(".dat"), outputFile_);
->>>>>>> b092fd5a
       isInitialized_ = true;
    }
 
