--- conflicted
+++ resolved
@@ -387,13 +387,8 @@
    /*
    * Has the initialize function been called?
    */ 
-<<<<<<< HEAD
-   inline bool PairList::isAllocated() const
-   {  return cellList_.isAllocated(); }
-=======
    inline bool PairList::isInitialized() const
    {  return isInitialized_; }
->>>>>>> 633390f3
 
 } 
 #endif