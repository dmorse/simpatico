mcMd_configIos_=mcMd/configIos/ConfigIo.cpp \
    mcMd/configIos/ConfigIoFactory.cpp \
    mcMd/configIos/DdMdConfigIo.cpp \
    mcMd/configIos/McConfigIo.cpp \
    mcMd/configIos/McMdConfigIo.cpp \
    mcMd/configIos/MdConfigIo.cpp \
<<<<<<< HEAD
    mcMd/configIos/PmcConfigIo.cpp \
=======
>>>>>>> 82f4e81a
    mcMd/configIos/LammpsConfigIo.cpp \
    mcMd/configIos/SpcConfigIo.cpp 

mcMd_configIos_SRCS=\
     $(addprefix $(SRC_DIR)/, $(mcMd_configIos_))
mcMd_configIos_OBJS=\
     $(addprefix $(BLD_DIR)/, $(mcMd_configIos_:.cpp=.o))
<|MERGE_RESOLUTION|>--- conflicted
+++ resolved
@@ -4,10 +4,6 @@
     mcMd/configIos/McConfigIo.cpp \
     mcMd/configIos/McMdConfigIo.cpp \
     mcMd/configIos/MdConfigIo.cpp \
-<<<<<<< HEAD
-    mcMd/configIos/PmcConfigIo.cpp \
-=======
->>>>>>> 82f4e81a
     mcMd/configIos/LammpsConfigIo.cpp \
     mcMd/configIos/SpcConfigIo.cpp 
 
