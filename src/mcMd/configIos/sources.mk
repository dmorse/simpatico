--- conflicted
+++ resolved
@@ -4,13 +4,8 @@
     mcMd/configIos/McConfigIo.cpp \
     mcMd/configIos/McMdConfigIo.cpp \
     mcMd/configIos/MdConfigIo.cpp \
-<<<<<<< HEAD
-    mcMd/configIos/PmcConfigIo.cpp \
     mcMd/configIos/LammpsConfigIo.cpp \
     mcMd/configIos/SpcConfigIo.cpp 
-=======
-    mcMd/configIos/LammpsConfigIo.cpp 
->>>>>>> a1f07bbb
 
 mcMd_configIos_SRCS=\
      $(addprefix $(SRC_DIR)/, $(mcMd_configIos_))
